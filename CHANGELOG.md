--- conflicted
+++ resolved
@@ -2,14 +2,11 @@
 AppEngine version, listed here to ease deployment and troubleshooting.
 
 ## Next Release (replace with git tag when deployed)
-<<<<<<< HEAD
  * Switch to use task backend for output.
-=======
  * Bumped runtimeVersion to `2023.05.31`.
  * Note: Dart 3 compatiblity check uses the same SDK as the analysis.
 
 ## `20230531t083600-all`
->>>>>>> 22b92a87
  * Bumped runtimeVersion to `2023.05.30`.
  * Upgraded stable Dart analysis SDK to `3.0.2`.
  * Upgraded stable Flutter analysis SDK to `3.10.2`.
