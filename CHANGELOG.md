Important changes to data models, configuration, and migrations between each
AppEngine version, listed here to ease deployment and troubleshooting.

## Next Release (replace with git tag when deployed)
<<<<<<< HEAD
 * Note: new `Package.publishingConfig` field in Datastore, new `PUT /api/packages/<package>/publishing` endpoint.
=======
 * Note: Reverted public `cache-control` headers except for `/documentation/` pages.
>>>>>>> 966421bf

## `20251023t081900-all`
 * Bump runtimeVersion to `2025.10.22`.
 * Upgraded stable Flutter analysis SDK to `3.35.6`.
 * Upgraded pana to `0.23.0`.
 * Added more explicitly public `cache-control` to content pages.

## `20251017t101000-all`
 * Bump runtimeVersion to `2025.10.17`.
 * Updated `neat_cache` to `2.0.5`

## `20251015t083400-all`
 * Bump runtimeVersion to `2025.10.10`.
 * Upgraded stable Dart analysis SDK to `3.9.4`
 * Upgraded dartdoc to `9.0.0`.
 * Upgraded pana to `0.22.24`.

## `20251002t093000-all`
 * Bump runtimeVersion to `2025.09.30`.
 * Upgraded stable Flutter analysis SDK to `3.35.5`.

## `20250923t103800-all`
 * Bump runtimeVersion to `2025.09.22`.
 * Upgraded stable Flutter analysis SDK to `3.35.4`.

## `20250917t084000-all`
 * Bump runtimeVersion to `2025.09.16`.
 * Upgraded stable Dart analysis SDK to `3.9.3`

## `20250911t085200-all`
 * Bump runtimeVersion to `2025.09.08`.
 * Upgraded stable Flutter analysis SDK to `3.35.3`.
 * Upgraded pana to `0.22.23`.
 * Upgrade `package:analyzer` to `^8.0.0`.
 * Updated SDK constraint (and language version) to `3.9`

## `20250904t074800-all`
 * Bump runtimeVersion to `2025.08.29`.
 * Upgraded stable Dart analysis SDK to `3.9.2`
 * Upgraded stable Flutter analysis SDK to `3.35.2`.

## `20250828t084200-all`
 * Bump runtimeVersion to `2025.08.25`.
 * Upgraded dependencies (incl. `googleapis` and `googleapis_auth`)
 * Note: upload emails may contain a changelog excerpt.

## `20250821t095300-all`
 * Bump runtimeVersion to `2025.08.15`.
 * Upgraded runtime Dart SDK to `3.9.0`
 * Upgraded stable Flutter analysis SDK to `3.35.1`.
 * Upgraded dependencies.
 * Note: Internal `search` instance started accepting request through `POST /search`.

## `20250812t135400-all`
 * Bump runtimeVersion to `2025.08.12`.
 * Upgraded stable Dart analysis SDK to `3.9.0`

## `20250807t091600-all`
 * Bump runtimeVersion to `2025.08.05`.
 * Upgraded stable Dart analysis SDK to `3.8.3`
 * Upgraded stable Flutter analysis SDK to `3.32.8`.
 * Upgraded pana to `0.22.22`.
 * Note: Tarball-related integrity checks are run in a separate weekly task (`check-tarball-integrity`).

## `20250804t140400-all`
 * Bump runtimeVersion to `2025.07.14`.
 * Note: Updated worker base image to use Debian 12.

## `20250708t090800-all`
 * Bump runtimeVersion to `2025.07.04`.
 * Note: integrity check is running with internal concurrency of 4 and 15 minutes time limit / entity.

## `20250703t113600-all`
 * Bump runtimeVersion to `2025.07.01`.
 * Note: search instance uses single isolate for package queries. (reverted fast-lane isolate)

## `20250626t093300-all`
 * Bump runtimeVersion to `2025.06.20`.
 * Upgraded stable Flutter analysis SDK to `3.32.4`.
 * Note: started to export `/api/packages/<package>/[likes|options|publisher|score]` endpoints.
 * Note: search instance uses separate isolate for predicate-only queries.
 * Note: increased search instance's CPU core count to 4, memory to 25GB.

## `20250619t085100-all`
 * Bump runtimeVersion to `2025.06.03`.
 * Upgraded dartdoc to `8.3.4`.
 * Note: started to delete all `Secret` entries in Datastore.

## `20250603t091500-all`
 * Bump runtimeVersion to `2025.06.02`.
 * Upgraded stable Dart analysis SDK to `3.8.1`
 * Upgraded stable Flutter analysis SDK to `3.32.1`.
 * Note: search instance uses separate isolate for the SDK index.

## `20250522t102600-all`
 * Bump runtimeVersion to `2025.05.21`.
 * Upgraded runtime Dart SDK to `3.8.0`.
 * Upgraded stable Flutter analysis SDK to `3.32.0`.
 * Note: started to backfill `Package[Version]`'s `isAdminDeleted` field.

## `20250519t093200-all`

## `20250516t132100-all`
 * Bump runtimeVersion to `2025.05.15`.
 * Upgraded stable Dart analysis SDK to `3.8.0`

## `20250515t085900-all`

## `20250512t092200-all`
 * Bump runtimeVersion to `2025.05.13`.

## `20250506t102500-all`
 * Bump runtimeVersion to `2025.04.29`.
 * Upgraded stable Dart analysis SDK to `3.7.3`
 * Upgraded dependencies.

## `20250424t115200-all`
 * Bump runtimeVersion to `2025.04.24`.
 * Upgraded stable Flutter analysis SDK to `3.29.3`.
 * Upgraded pana to `0.22.21`.
 * Note: after the release we should update the load balancer rules to also include the `/api/packages/<package>/feed.atom` URLs.

## `20250403t085600-all`
 * Bump runtimeVersion to `2025.04.01`.
 * Note: search latency influences text match scope. This is limited to the local index, and thresholds apply only API matching - the other levels are log-only for now.

## `20250327t095100-all`
 * Bump runtimeVersion to `2025.03.27`.
 * Note: increased `search`'s `max_num_instances` to 30.
 * Note: search queries with multiple components are not cached.

## `20250320t094500-all`
 * Bump runtimeVersion to `2025.03.18`.
 * Upgraded stable Dart analysis SDK to `3.7.2`
 * Upgraded stable Flutter analysis SDK to `3.29.2`.
 * Upgraded pana to `0.22.20`.

## `20250311t101500-all`
 * Bump runtimeVersion to `2025.03.10`.
 * Upgraded stable Flutter analysis SDK to `3.29.1`.
 * Upgraded pana to `0.22.19`.

## `20250306t114400-all`
 * Bump runtimeVersion to `2025.03.03`.
 * Upgraded stable Dart analysis SDK to `3.7.1`
 * Upgraded dartdoc to `8.3.3`.

## `20250225t105200-all`
 * Bump runtimeVersion to `2025.02.25`.

## `20250218t102600-all`
 * Bump runtimeVersion to `2025.02.14`.
 * Upgraded runtime Dart SDK to `3.7.0`.
 * Upgraded stable Dart analysis SDK to `3.7.0`
 * Upgraded stable Flutter analysis SDK to `3.29.0`.

## `20250211t121000-all`

## `20250211t085200-all`
 * Bump runtimeVersion to `2025.02.10`.
 * Upgraded stable Dart analysis SDK to `3.7.0`
 * Upgraded stable Flutter analysis SDK to `3.27.4`.

## `20250206t125800-all`
 * Bump runtimeVersion to `2025.01.31`.
 * Upgraded stable Dart analysis SDK to `3.6.2`

## `20250130t133600-all`
 * Bump runtimeVersion to `2025.01.24`.
 * Upgraded stable Flutter analysis SDK to `3.27.3`.
 * Downgraded `puppeteer` to `3.12.0`.
 * Decreased minimum instance count of frontend to `24`.

## `20250123t090800-all`
 * Bump runtimeVersion to `2025.01.15`.
 * Note: started deleting `Package.isBlocked`, `Publisher.isBlocked`, `User.isBlocked`.
 * Note: Updates search form normalization: whitespaces.

## `20250114t095800-all`
 * Bump runtimeVersion to `2025.01.14`.
 * Upgraded stable Dart analysis SDK to `3.6.1`
 * Upgraded stable Flutter analysis SDK to `3.27.2`.
 * Upgraded pana to `0.22.18`.
 * Upgraded dartdoc to `8.3.2`.
 * Upgraded dependencies.

## `20250107t105700-all`
 * Bump runtimeVersion to `2025.01.07`.
 * Upgraded stable Flutter analysis SDK to `3.27.1`.
 * Upgraded dartdoc to `8.3.1`.
 * Note: removed required flag from `isBlocked` fields. 
 * Note: started deleting `Package.blocked` and `Package.blockedReason`.

## `20241217t132200-all`
 * Bump runtimeVersion to `2024.12.17`.

## `20241217t093900-all`
 * Bump runtimeVersion to `2024.12.12`.
 * Upgraded runtime Dart SDK to `3.6.0`.
 * Note: Started reporting unmapped fields 
 * Started and deleting `Package.isWithheld` and `Package.withheldReason`.

## `20241212t111200-all`
 * Bump runtimeVersion to `2024.12.11`.
 * Upgraded stable Flutter analysis SDK to `3.27.0`.

## `20241211t095400-all`

## `20241210t143600-all`
 * Bump runtimeVersion to `2024.12.09`.
 * Upgraded stable Dart analysis SDK to `3.6.0`
 * Upgraded pana to `0.22.17`.
 * Note: `search` isolate renewal is randomized.

## `20241205t082000-all`
 * Bump runtimeVersion to `2024.12.04`.
 * Upgraded stable Dart analysis SDK to `3.6.0-334.4.beta`
 * Upgraded stable Flutter analysis SDK to `3.27.0-0.2.pre`.
 * Upgraded dartdoc to `8.3.0`.
 * Upgraded pana to `0.22.16`.
 * Upgraded dependencies.
 * Note: started migrating `isBlocked` flags to `isModerated`.

## `20241121t150900-all`
 * Bump runtimeVersion to `2024.11.21`.

## `20241119t142300-all`

## `20241119t084600-all`
 * Bump runtimeVersion to `2024.11.18`.
 * Upgraded stable Flutter analysis SDK to `3.24.5`.

## `20241114t102300-all`

## `20241111t133300-all`

## `20241111t124500-all`
 * Note: `search` increased `description` weight from `0.9` to `1.0`.
 * Bump runtimeVersion to `2024.11.11`.
 * Enabled generation of `ExportedApi`.

## `20241107t132800-all`
 * `search` uses the `IndexedScore` to reduce memory allocations.

## `20241031t095600-all`
 * Bumped runtimeVersion to `2024.10.29`.
 * Upgraded stable Dart analysis SDK to `3.5.4`
 * Upgraded stable Flutter analysis SDK to `3.24.4`.
 * Upgraded pana to `0.22.15`.

## `20241022t092400-all`
 * Bumped runtimeVersion to `2024.10.21`.

## `20241017t095600-all`
 * Bumped runtimeVersion to `2024.10.15`.
 * Upgraded pana to `0.22.13`.
 * Upgraded dependencies (including `mailer`).

## `20241008t115400-all`

## `20241003t100900-all`

## `20240926t112500-all`
 * Bumped runtimeVersion to `2024.09.17`.
 * Upgraded stable Dart analysis SDK to `3.5.3`
 * Upgraded stable Flutter analysis SDK to `3.24.3`.

## `20240911t105800-all`
 * Bumped runtimeVersion to `2024.09.10`.
 * Upgraded stable Flutter analysis SDK to `3.24.2`.

## `20240906t140400-all`
 * Upgraded dependencies including `googleapis`.

## `20240905t122100-all`
 * Bumped runtimeVersion to `2024.09.04`.
 * Upgraded stable Dart analysis SDK to `3.5.2`
 * Upgraded dartdoc to `8.1.0`.
 * Note: `Package.latest*` fields are recalculated with a full list of `PackageVersion` entities.

## `20240829t084400-all`
 * Bumped runtimeVersion to `2024.08.27`.
 * Upgraded stable Flutter analysis SDK to `3.24.1`.
 * Upgraded pana to `0.22.12`.
 * Upgraded dartdoc to `8.0.14`.
 * Note: the `report` experiment is enabled by default.

## `20240821t093600-all`
 * Bumped runtimeVersion to `2024.08.20`.
 * Upgraded stable Dart analysis SDK to `3.5.1`
 * Upgraded pana to `0.22.11`.

## `20240815t121700-all`
 * Bumped runtimeVersion to `2024.08.09`.
 * Upgraded runtime Dart SDK to `3.5.0`.
 * Upgraded dependencies including `mailer` and `googleapis`.
 * Additional memory to search instances.

## `20240808t114400-all`
 * Bumped runtimeVersion to `2024.08.08`.
 * Upgraded pana to `0.22.10`.

## `20240808t081100-all`
 * Bumped runtimeVersion to `2024.08.06`.
 * Upgraded stable Flutter analysis SDK to `3.24.0`.
 * Upgraded dartdoc to `8.0.13`.

## `20240805t095700-all`
 * Bumped runtimeVersion to `2024.08.05`.
 * Upgraded stable Dart analysis SDK to `3.5.0`
 * Upgraded stable Flutter analysis SDK to `3.22.3`.

## `20240718t101100-all`
 * Bumped runtimeVersion to `2024.07.18`.
 * Upgraded pana to `0.22.9`.

## `20240711t102500-all`
 * Bumped runtimeVersion to `2024.07.09`.
 * Upgraded pana to `0.22.8`.
 * Upgraded dartdoc to `8.0.10`.
 * Note: `setup-flutter.sh` uses http archives for stable/beta channel.
 * Note: started to use `Summary.result.licenses`.
 * Note: starting to check `hook/` files for new package uploads.

## `20240627t084200-all`
 * Bumped runtimeVersion to `2024.06.25`.
 * Upgraded stable Dart analysis SDK to `3.4.4`

## `20240620t083100-all`
 * Bumped runtimeVersion to `2024.06.19`.
 * Upgraded pana to `0.22.7`.

## `20240613t092600-all`
 * Bumped runtimeVersion to `2024.06.12`.
 * Upgraded stable Dart analysis SDK to `3.4.3`
 * Upgraded stable Flutter analysis SDK to `3.22.2`.
 * Upgraded pana to `0.22.6`.
 * Note: `Consent.fromUserId` and `Consent.createdBySiteAdmin` may be removed once this release gets stable. 

## `20240606t114600-all`
 * Bumped runtimeVersion to `2024.05.30`.
 * Upgraded pana to `0.22.5`.

## `20240529t113700-all`
 * Bumped runtimeVersion to `2024.05.28`.
 * Upgraded stable Dart analysis SDK to `3.4.1`
 * Upgraded stable Flutter analysis SDK to `3.22.1`.
 * Note: backfilling new GitHub publishing fields.

## `20240523t085100-all`
 * Bumped runtimeVersion to `2024.05.22`.
 * Upgraded runtime Dart SDK to `3.4.0`.
 * Upgraded dependencies.
 * Upgraded dartdoc to `8.0.9`.
 * Note: started to populate `Consent.fromAgent` field.

## `20240514t110800-all`
 * Fixes copy icon issue.

## `20240514t085700-all`
 * Bumped runtimeVersion to `2024.05.14`.
 * Upgraded stable Dart analysis SDK to `3.4.0`
 * Upgraded stable Flutter analysis SDK to `3.22.0`.
 * Note: re-enabled email notification on package published events.

## `20240502t112300-all`
 * Bumped runtimeVersion to `2024.05.01`.
 * Upgraded stable Dart analysis SDK to `3.3.4`
 * Upgraded stable Flutter analysis SDK to `3.19.6`.

## `20240429t132000-all`
 * Note: disabled email notification on package published events.

## `20240429t092800-all`
 * Note: re-enabled email notification on package published events.

## `20240418t083500-all`
 * Bumped runtimeVersion to `2024.04.16`.
 * Upgraded pana to `0.22.3`.
 * Upgraded dartdoc to `8.0.8`.
 * Note: Path values in `/documentation/<p>/<v>/<path>` are no longer restricted.

## `20240410t034000-all`
 * Bumped runtimeVersion to `2024.04.08`.
 * Upgraded stable Dart analysis SDK to `3.3.3`
 * Upgraded stable Flutter analysis SDK to `3.19.5`.

## `20240325t103500-all`
 * Bumped runtimeVersion to `2024.03.21`.
 * Upgraded stable Dart analysis SDK to `3.3.1`
 * Upgraded stable Flutter analysis SDK to `3.19.3`.
 * Note: started using generic rate limiting in transactions.

## `20240314t121900-all`
 * Bumped runtimeVersion to `2024.03.12`.
 * Upgraded dartdoc to `8.0.7`.
 * Upgraded dependencies including `markdown 7.2.2`.
 * Note: dynamic SDK selection may download latest stable, beta or master branches.

## `20240307t093000-all`
 * Bumped runtimeVersion to `2024.03.05`.
 * Upgraded stable Flutter analysis SDK to `3.19.2`.
 * Upgraded dartdoc to `8.0.6`.
 * Note: preview analysis SDKs are downloaded dynamically.
 * Note: started to backfill `isModerated` flags in `Package`, `PackageVersion`, `Publisher` and `User`.
 * Resyncing all `SecurityAdvisory` entities to get `pub_display_url` in the
  `database_specific` field backfilled.


## `20240227t140000-all`
 * Bumped runtimeVersion to `2024.02.27`.
 * Upgraded pana to `0.22.2`.

## `20240226t093600-all`
 * Bumped runtimeVersion to `2024.02.26`.
 * Upgraded stable Flutter analysis SDK to `3.19.1`.
 * Note: Analysis SDK directories with separate config homes.

## `20240223t113900-all`
 * Note: removed alert block syntax from markdown rendering.

## `20240222t112000-all`
 * Bumped runtimeVersion to `2024.02.21`.
 * Upgraded runtime Dart SDK to `3.3.0`.
 * Upgraded dependencies including `markdown: ^7.2.1`.

## `20240220t074300-all`
 * Bumped runtimeVersion to `2024.02.16`.
 * Upgraded stable Flutter analysis SDK to `3.19.0`.
 * Upgraded preview Flutter analysis SDK to `3.20.0-1.1.pre`.

## `20240213t125700-all`
 * Bumped runtimeVersion to `2024.02.13`.
 * Upgraded stable Dart analysis SDK to `3.3.0` (hash: `74ea934a1e9b9f01e7fd06b1d872c9cf822c1d71`).
 * Upgraded preview Dart analysis SDK to `3.4.0-131.0.dev`.

## `20240209t135900-all`
 * Bumped runtimeVersion to `2024.02.09`.
 * Upgraded pana to `0.22.0`.
 * Note: applied rate limit on search endpoints.

## `20240206t104500-all`
 * Bumped runtimeVersion to `2024.02.05`.
 * Upgraded stable Dart analysis SDK to `3.2.6`.
 * Upgraded stable Flutter analysis SDK to `3.16.9`.
 * Upgraded preview Dart analysis SDK to `3.3.0-279.3.beta`.
 * Upgraded preview Flutter analysis SDK to `3.19.0-0.4.pre`.
 * Note: started to populate audit log records with extended `agentId` for service accounts.

## `20240201t145300-all`
 * Note: temporarily disabled email notification on package published events.

## `20240130t131100-all`
 * Bumped runtimeVersion to `2024.01.30`.
 * Upgraded dartdoc to `8.0.4`.
 * Note: re-enabled email notification on package published events.

## `20240125t125400-all`
 * Bumped runtimeVersion to `2024.01.22`.
 * Upgraded stable Dart analysis SDK to `3.2.5`.
 * Upgraded stable Flutter analysis SDK to `3.16.8`.
 * Upgraded preview Flutter analysis SDK to `3.19.0-0.2.pre`.
 * Note: Sending emails keep persistent connection for a few minutes.

## `20240118t104800-all`
 * Upgraded dependencies including `markdown: ^7.2.0`.

## `20240115t140400-all`
 * Note: temporarily disabled email notification on package published events.

## `20240111t095800-all`
 * Bumped runtimeVersion to `2024.01.10`.
 * Upgraded stable Flutter analysis SDK to `3.16.5`.
 * Upgraded preview Dart analysis SDK to `3.3.0-279.1.beta`.
 * Upgraded dartdoc to `8.0.3`.

## `20240102t140400-all`
 * Bumped runtimeVersion to `2023.12.18`.
 * Upgraded stable Flutter analysis SDK to `3.16.4`.
 * Upgraded preview Flutter analysis SDK to `3.18.0-0.2.pre`.
 * Upgraded pana to `0.21.45`.

## `20231212t114900-all`
 * Bumped runtimeVersion to `2023.12.08`.
 * Upgraded stable Dart analysis SDK to `3.2.3`.
 * Upgraded stable Flutter analysis SDK to `3.16.3`.
 * Upgraded pana to `0.21.44`.
 * Upgraded dependencies.

## `20231206t130200-all`
 * Bumped runtimeVersion to `2023.12.06`.
 * Upgraded stable Dart analysis SDK to `3.2.2`.
 * Upgraded stable Flutter analysis SDK to `3.16.2`.
 * Upgraded preview Dart analysis SDK to `3.3.0-174.2.beta`.
 * Upgraded preview Flutter analysis SDK to `3.18.0-0.1.pre`.

## `20231128t115900-all`
 * Bumped runtimeVersion to `2023.11.28`.
 * Upgraded stable Dart analysis SDK to `3.2.1`.
 * Upgraded stable Flutter analysis SDK to `3.16.1`.
 * Upgraded preview Dart analysis SDK to `3.3.0-166.0.dev`.
 * Upgraded dartdoc to `8.0.0`.
 * Note: Retrying HTTP failures on `SocketException`.

## `20231121t102000-all`
 * Bumped runtimeVersion to `2023.11.21`.
 * Upgraded runtime Dart SDK to `3.2.0`.
 * Upgraded pana to `0.21.43`.
 * Upgraded dependencies.

## `20231116t095000-all`
 * Bumped runtimeVersion to `2023.11.16`.
 * Upgraded stable Dart analysis SDK to `3.2.0`.
 * Upgraded preview Dart analysis SDK to `3.3.0-120.0.dev`.
 * Upgraded stable Flutter analysis SDK to `3.16.0`.
 * Upgraded preview Flutter analysis SDK to `3.17.0-0.0.pre`.
 * Upgraded pana to `0.21.42`.
 * Note: Started running `dartdoc` from `pana`.

## `20231115t090700-all`
 * Hiding invalid popularity scores.

## `20231109t095900-all`
 * Resyncing all `SecurityAdvisory` entities to get `syncTime` fields backfilled.

## `20231102t094900-all`
 * Bumped runtimeVersion to `2023.11.02`.
 * Upgraded stable Dart analysis SDK to `3.1.5`.
 * Upgraded preview Dart analysis SDK to `3.2.0-210.3.beta`.
 * Upgraded stable Flutter analysis SDK to `3.13.9`.
 * Upgraded preview Flutter analysis SDK to `3.16.0-0.3.pre`.
 * Upgraded pana to `0.21.40`.

## `20231019t115400-all`
 * Moved search index building and search GC jobs into `analyzer` instance.
 * Increased memory on `analyzer` instances to 16G, running two of them.

## `20231018t131100-all`
 * Bumped runtimeVersion to `2023.10.18`.
 * Upgraded pana to `0.21.39`.
 * Upgraded dartdoc to `7.0.0`.
 * Note: backfilling automated publishing field.

## `20231012t082200-all`

## `20231011t120800-all`
 * Bumped runtimeVersion to `2023.10.10`.
 * Upgraded stable Dart analysis SDK to `3.1.3`.
 * Upgraded preview Dart analysis SDK to `3.2.0-210.1.beta`.
 * Upgraded stable Flutter analysis SDK to `3.13.6`.
 * Upgraded pana to `0.21.38`.

## `20230927t085100-all`
 * Bumped runtimeVersion to `2023.09.26`.
 * Upgraded stable Dart analysis SDK to `3.1.2`.
 * Upgraded preview Dart analysis SDK to `3.2.0-134.1.beta`.
 * Upgraded stable Flutter analysis SDK to `3.13.5`.
 * Upgraded preview Flutter analysis SDK to `3.15.0-15.2.pre`.
 * Upgraded pana to `0.21.37`.
 * Upgraded `package:tar` and other dependencies.
 * Note: started to populate `PackageDocument.likeScore` and `popularityScore`.

## `20230918t113400-all`
 * Fix: search isolate renewal doesn't block ongoing traffic.

## `20230914t133300-all`
 * Bumped runtimeVersion to `2023.09.12`.
 * Upgraded stable Dart analysis SDK to `3.1.1`.
 * Upgraded stable Flutter analysis SDK to `3.13.3`.
 * Upgraded preview Dart analysis SDK to `3.2.0-42.2.beta`.
 * Upgraded preview Flutter analysis SDK to `3.14.0-0.2.pre`.
 * Note: isolates do not automatically restart after they are closed with uncaught error.
 * Note: no control isolate is used, first isolate is used as the HTTP-serving frontend.
 * Note: `search` has now a separate index in an isolate that is renewed every 15 minutes.

## `20230907t123500-all`
 * Bumped runtimeVersion to `2023.09.05`.
 * Upgraded dartdoc to `6.3.0`.
 * Note: increased minimum instance count of `default` service to 32.

## `20230904t124200-all`
 * Note: Only a single frontend isolate will process HTTP requests.
         Increased autoscaling of the default service.

## `20230831t122900-all`
 * Bumped runtimeVersion to `2023.08.29`.
 * Upgraded runtime Dart SDK to `3.1.0`.
 * Upgraded dependencies.
 * Note: `DartdocRun`, `Job` and `ScoreCard` entities will be deleted in Datastore.
 * Note: `dartdoc` backend no longer deletes entries from `Configuration.dartdocStorageBucketName`.
         TODO: delete the bucket after this release becomes obsolete.

## `20230822t112400-all`

## `20230821t132100-all`

## `20230818t145900-all`
 * Bumped runtimeVersion to `2023.08.18`.

## `20230817t142000-all`
 * Bumped runtimeVersion to `2023.08.17`.
 * Upgraded stable Dart analysis SDK to `3.1.0`.
 * Upgraded stable Flutter analysis SDK to `3.13.0`.
 * Upgraded preview Dart analysis SDK to `3.2.0-42.1.beta`.
 * Upgraded preview Flutter analysis SDK to `3.13.0`.
 * Upgraded pana to `0.21.36`.
 * Note: Upgraded `package:gcloud`.
 * Note: `analyzer` and `dartdoc` processing is turned off.

## `20230810t094700-all`
 * Bumped runtimeVersion to `2023.08.08`.
 * Upgraded stable Dart analysis SDK to `3.0.7`.
 * Upgraded stable Flutter analysis SDK to `3.10.6`.
 * Upgraded preview Dart analysis SDK to `3.1.0-262.3.beta`.
 * Upgraded preview Flutter analysis SDK to `3.13.0-0.3.pre`.

## `20230804t105300-all`
 * Bumped runtimeVersion to `2023.08.04`.

## `20230727t102500-all`
 * Bumped runtimeVersion to `2023.07.27`.
 * Enabled sandboxing.

## `20230725t162600-all`
 * Bumped runtimeVersion to `2023.07.24`.
 * Upgraded pana to `0.21.35`.
 * Upgraded dependencies (incl. `appengine` and `markdown`).

## `20230710t123000-all`
 * Enable sandboxed output for sandboxed screenshots, dartdoc and ScoreCard.

## `20230709t025700-all`
 * Disable sandboxed output for sandboxed screenshots and dartdoc

## `20230707t103900-all`
 * Bumped runtimeVersion to `2023.07.06`.
 * Removing all fallback runtimeVersions.
 * Displaying sandboxed screenshots and dartdoc.

## `20230623t075300-all`
 * Bumped runtimeVersion to `2023.06.21`.
 * Upgraded stable Dart analysis SDK to `3.0.5`.
 * Upgraded stable Flutter analysis SDK to `3.10.5`.
 * Upgraded preview Dart analysis SDK to `3.1.0-163.1.beta`.
 * Upgraded preview Flutter analysis SDK to `3.12.0`.
 * Upgraded pana to `0.21.33`.

## `20230615t111100-all`
 * Switch on task backend for output.

## `20230613t121200-all`
 * Bumped runtimeVersion to `2023.06.12`.
 * Store sanitized dartdoc HTML as JSON files.
 * Switch to not use task backend for output.
 * Note: search snapshot is now updated in a separate isolate.

## `20230607t103700-all`
 * Switch to use task backend for output.
 * Bumped runtimeVersion to `2023.06.07`.

## `20230606t110900-all`
 * Bumped runtimeVersion to `2023.05.31`.
 * Note: Dart 3 compatibility check uses the same SDK as the analysis.

## `20230531t083600-all`
 * Bumped runtimeVersion to `2023.05.30`.
 * Upgraded stable Dart analysis SDK to `3.0.2`.
 * Upgraded stable Flutter analysis SDK to `3.10.2`.
 * Upgraded preview Flutter analysis SDK to `3.11.0-0.1.pre`.

## `20230530t100200-all`

## `20230526t075200-all`
 * Reduced `search` isolate count to 1.
 * Reduced `search` instance count to 6-12.
 * Added a periodic 250ms `Timer` in every isolate to prevent compaction GC.

## `20230524t141500-all`

## `20230523t155100-all`
 * Note: removed unused-looking code in publisher creation, we need to check if it is still working after deployment.

## `20230523t102500-all`
 * Upgraded dependencies (incl. `mailer`, `tar`, `googleapis`).
 * Increased instance count of `search` instances.

## `20230522t134000-all`
 * Note: Started to rate limit package uploads using (locally cached) AuditLogRecords.
 * Note: Decreased periodic index update to 5 days.

## `20230516t150900-all`
 * Bumped runtimeVersion to `2023.05.16`.
 * Upgraded runtime Dart SDK to `3.0.0`.
 * Upgraded `package:markdown` to `7.1.0`.

## `20230511t105900-all`
 * Bumped runtimeVersion to `2023.05.10`.
 * Upgraded preview Dart analysis SDK to `3.1.0-63.1.beta`.
 * Upgraded stable Flutter analysis SDK to `3.10.0`.
 * Upgraded preview Flutter analysis SDK to `3.11.0-0.0.pre`.

## `20230509t112300-all`
 * Bumped runtimeVersion to `2023.05.09`.
 * Upgraded pana to `0.21.32`.

## `20230508t122100-all`

## `20230504t133400-all`
 * Bumped runtimeVersion to `2023.05.04`.
 * Upgraded stable Dart analysis SDK to `3.0.0`.
 * Upgraded preview Dart analysis SDK to `3.0.0`.
 * Upgraded stable Flutter analysis SDK to `3.10.0-1.5.pre`.
 * Upgraded preview Flutter analysis SDK to `3.10.0-1.5.pre`.
 * Upgraded pana to `0.21.31`.
 * Upgraded dartdoc to `6.2.2`.

## `20230427t134200-all`
 * Bumped runtimeVersion to `2023.04.27`.
 * Upgraded preview Dart analysis SDK to `3.0.0-417.3.beta`.
 * Upgraded preview Flutter analysis SDK to `3.10.0-1.4.pre`.
 * Note: Dart 3 compatibility for Flutter packages is based on preview Flutter SDK.

## `20230421t140900-all`
 * Bumped runtimeVersion to `2023.04.21`.
 * Upgraded stable Flutter analysis SDK to `3.7.12`.
 * Upgraded preview Dart analysis SDK to `3.0.0-417.2.beta`.
 * Upgraded preview Flutter analysis SDK to `3.10.0-1.3.pre`.
 * Upgraded pana to `0.21.30`.

## `20230419t110400-all`
 * Bumped runtimeVersion to `2023.04.19`.
 * Downgraded `package:markdown` to `6.0.1`.

## `20230414t135200-all`
 * Bumped runtimeVersion to `2023.04.14`.
 * Upgraded runtime Dart SDK to `2.19.6`.
 * Upgraded dependencies.

## `20230412t125600-all`
 * Bumped runtimeVersion to `2023.04.12`.
 * Upgraded stable Dart analysis SDK to `2.19.6`.
 * Upgraded stable Flutter analysis SDK to `3.7.10`.
 * Upgraded preview Dart analysis SDK to `3.0.0-400.0.dev`.
 * Upgraded preview Flutter analysis SDK to `3.9.0-0.2.pre`.
 * Upgraded pana to `0.21.28`.
 * Upgraded dartdoc to `6.2.1`.
 * Upgraded `package:markdown` to `7.0.2`
 * Upgraded material web components to `14.0.0`.

## `20230328t111100-all`
 * Turning off old sign-in flow.

## `20230323t135600-all`
 * Fixing session-related rendering in new sign-in flow.

## `20230322t165800-all`
 * Enabled new sign-in flow.

## `20230316t130000-all`
 * Bumped runtimeVersion to `2023.03.13`.
 * Upgraded stable Dart analysis SDK to `2.19.4`.
 * Upgraded stable Flutter analysis SDK to `3.7.7`.
 * Upgraded preview Dart analysis SDK to `3.0.0-305.0.dev`.
 * NOTE: renamed `is:dart3-ready` to `is:dart3-compatible`.
 * Note: started to delete leftover objects in the public bucket.

## `20230307t120800-all`
 * Bumped runtimeVersion to `2023.03.07`.
 * Upgraded preview Dart analysis SDK to `3.0.0-290.0.dev`.

## `20230307t110000-all`
 * Bumped runtimeVersion to `2023.03.03`.
 * Upgraded stable Dart analysis SDK to `2.19.3`.
 * Upgraded stable Flutter analysis SDK to `3.7.6`.
 * Upgraded preview Dart analysis SDK to `3.0.0-218.1.dev`.
 * Upgraded pana to `0.21.27`.
 * Removed `required: true` from the `UserSession.email` field.

## `20230223t105400-all`
 * Bumped runtimeVersion to `2023.02.22`.
 * Upgraded stable Flutter analysis SDK to `3.7.4`.
 * Upgraded preview Flutter analysis SDK to `3.8.0-10.1.pre`.
 * Downgraded `package:markdown` to `6.0.1`.
 * Removed `required: true` from the `UserSession.userId` field.
   TODO: remove `ClientSession` and merge fields into `UserSession` after this release becomes stable.

## `20230216t120900-all`
 * Upgraded `package:markdown` to `7.0.0`.
 * Bumped runtimeVersion to `2023.02.14`.

## `20230210t134600-all`
 * Bumped runtimeVersion to `2023.02.10`
 * Upgraded stable Flutter analysis SDK to `3.7.3`.
 * Upgraded preview Dart analysis SDK to `3.0.0-218.0.dev`.
 * Upgraded preview Flutter analysis SDK to `3.7.3`.
 * Upgraded pana to `0.21.26`.

## `20230209t105500-all`
 * Bumped runtimeVersion to `2023.02.09`
 * Upgraded stable Dart analysis SDK to `2.19.2`.
 * Upgraded stable Flutter analysis SDK to `3.7.2`.
 * Upgraded preview Dart analysis SDK to `3.0.0-187.0.dev`.
 * Upgraded preview Flutter analysis SDK to `3.7.2`.

## `20230202t153800-all`
 * Bumped runtimeVersion to `2023.02.01`
 * Upgraded runtime Dart SDK to `2.19.0`.
 * Upgraded stable Dart analysis SDK to `2.19.1`.
 * Upgraded preview Dart analysis SDK to `3.0.0-179.0.dev`.
 * Upgraded dartdoc to `6.1.5`.
 * Upgraded dependencies.
 * Updated `osd.xml`: using inlined URL parameter.
 * Higher limit on dart-doc total output size (2.3G).

## `20230125t151100-all`
 * Enabled `dart3` experiment, displaying "Dart-3 ready" badges.

## `20230125t095000-all`

## `20230125t093800-all`
 * Bumped runtimeVersion to `2023.01.25`
 * Upgraded stable Flutter analysis SDK to `3.7.0`.
 * Upgraded preview Flutter analysis SDK to `3.7.0`.

## `20230124t115700-all`
 * Bumped runtimeVersion to `2023.01.24`
 * Upgraded stable Dart analysis SDK to `2.19.0`.
 * Upgraded preview Dart analysis SDK to `3.0.0-151.0.dev`.
 * Upgraded preview Flutter analysis SDK to `3.7.0-1.5.pre`.
 * Upgraded Dart 3 SDK to `3.0.0-151.0.dev`.

## `20230123t122500-all`

## `20230123t121400-all`
 * Bumped runtimeVersion to `2023.01.20`
 * Upgraded Dart 3 SDK to `3.0.0-128.0.dev`.
 * Upgraded pana to `0.21.25`.
 * `pkg/pub_worker` uses new `PANA_CACHE` directory to cache intermediate analysis results between versions of the same package.

## `20230117t133900-all`
 * Bumped runtimeVersion to `2023.01.16`
 * Upgraded stable Dart analysis SDK to `2.18.7`.
 * Upgraded preview Dart analysis SDK to `2.19.0-444.4.beta`.
 * Upgraded preview Flutter analysis SDK to `3.7.0-1.4.pre`.
 * Upgraded dependencies.

## `20230112t112900-all`
 * Bumped runtimeVersion to `2023.01.11`

## `20230105t102600-all`
 * Bumped runtimeVersion to `2023.01.03`
 * Upgraded pana to `0.21.24`.

## `20221222t115200-all`

## `20221220t161000-all`
 * Bumped runtimeVersion to `2022.12.16`
 * Upgraded stable Dart analysis SDK to `2.18.6`.
 * Upgraded stable Flutter analysis SDK to `3.3.10`.
 * Upgraded preview Dart analysis SDK to `2.19.0-444.1.beta`.
 * Upgraded preview Flutter analysis SDK to `3.7.0-1.1.pre`.
 * Upgraded pana to `0.21.23`.

## `20221208t112900-all`
 * Bumped runtimeVersion to `2022.12.07`.
 * Upgraded pana to `0.21.22`.
 * Check valid (well-formatted) dependency names at upload.
 * Check that dependencies exist at upload.

## `20221130t094900-all`
 * Increased frontend maximum instance count: 16 -> 18.
 * Increased search instance isolates: 1 -> 2.

## `20221125t092200-all`

## `20221124t133300-all`
 * Update `index.yaml` to allow tracking `PackageState`.

## `20221124t112300-all`
 * Bumped runtimeVersion to `2022.11.23`.
 * Upgraded stable Flutter analysis SDK to `3.3.9`.
 * Upgraded preview Flutter analysis SDK to ` 3.6.0-0.1.pre`.
 * Upgraded pana to `0.21.21
 * Upgraded dependencies.
 * NOTE: `api_builder` rejects requests with unexpected mime types.

## `20221110t093400-all`
 * Bumped runtimeVersion to `2022.11.04`.
 * NOTE: `api_builder` logs unexpected mime types.

## `20221103t103200-all`
 * Bumped runtimeVersion to `2022.11.02`.
 * Upgraded stable Dart analysis SDK to `2.18.4`.
 * Upgraded stable Flutter analysis SDK to `3.3.7`.
 * Upgraded pana to `0.21.20`.

## `20221027t112600-all`
 * Bumped runtimeVersion to `2022.10.27`.
 * Upgraded stable Dart analysis SDK to `2.18.3`.
 * Upgraded stable Flutter analysis SDK to `3.3.6`.
 * Upgraded preview Dart analysis SDK to `2.19.0-255.2.beta`.
 * Upgraded preview Flutter analysis SDK to `3.4.0-34.1.pre`.
 * Upgraded pana to `0.21.19`.
 * NOTE: Removed dartdoc documentation text from search index.
 * NOTE: `FlagMixin` uses `tags`, next release may remove `flags`.

## `20221004t093700-all`

## `20220929t092500-all`
 * Bumped runtimeVersion to `2022.09.29`.
 * Upgraded stable Dart analysis SDK to `2.18.2`.
 * Upgraded stable Flutter analysis SDK to `3.3.3`.

## `20220928t100800-all`
 * Bumped runtimeVersion to `2022.09.26`.
 * Upgraded pana to `0.21.18`.
 * Upgraded dartdoc to `6.1.1`.
 * Upgraded dependencies, including `markdown` to `6.0.1`.
 * NOTE: Fixed `OutgoingEmail`: all recipients in one entry.

## `20220922t114500-all`
 * Bumped runtimeVersion to `2022.09.22`.
 * Upgraded stable Dart analysis SDK to `2.18.1`.
 * Upgraded preview Dart analysis SDK to `2.19.0-146.2.beta`.
 * Upgraded preview Flutter analysis SDK to `3.4.0-17.2.pre`.
 * Upgraded dependencies in `app`, including `package:analyzer` to `4.7.0`.
 * NOTE: Started to use `OutgoingEmail` entities to track pending emails.

## `20220915t093500-all`
 * Bumped runtimeVersion to `2022.09.14`.
 * Upgraded stable Flutter analysis SDK to `3.3.2`.
 * Upgraded preview Flutter analysis SDK to `3.3.2`.
 * Upgraded pana to `0.21.17`.
 * NOTE: Increasing instance counts for `default` and `search` services.
 * NOTE: Landing page uses `CachedValue` to track top-* packages.
 * NOTE: Stopped using old bucket for package archives.

## `20220908t135900-all`
 * Bumped runtimeVersion to `2022.09.08`.
 * Upgraded runtime Dart SDK to `2.18.0`.
 * Upgraded stable Flutter analysis SDK to `3.3.1`.
 * Upgraded preview Flutter analysis SDK to `3.3.1`.
 * NOTE: Deploy new index with `gcloud app deploy index.yaml`.
 * NOTE: Started to populate search index with `is:unlisted` tag for `discontinued` and `legacy` packages.

## `20220831t123000-all`

## `20220831t114300-all`
 * Bumped runtimeVersion to `2022.08.31`.
 * Upgraded stable Flutter analysis SDK to `3.3.0`.
 * Upgraded preview Flutter analysis SDK to `3.3.0`.

## `20220830t132400-all`
 * Fixed `/api/documentation/<package>` endpoint bug.

## `20220829t082800-all`
 * Bumped runtimeVersion to `2022.08.26`.
 * Upgraded stable Dart analysis SDK to `2.18.0`.
 * Upgraded preview Dart analysis SDK to `2.18.0`.

## `20220825t132100-all`
 * NOTE: `search` stopped populating `highlightedHit` field.
 * Upgraded dependencies.
 * NOTE: Limit `/api/documentation/<package>` endpoint to the latest versions.

## `20220822t072200-all`
 * Downgraded `package:markdown` to `5.0.0`.

## `20220818t125400-all`
 * Bumped runtimeVersion to `2022.08.17`.
 * Upgraded preview Flutter analysis SDK to `3.3.0-0.3.pre`.
 * Upgraded pana to `0.21.16`.
 * Upgraded dartdoc to `6.0.1`.
 * NOTE: Started to use new public bucket for pub-dev deployment.
 * NOTE: Started serving `archive_sha256` on client API endpoints.

## `20220804t094500-all`
 * Bumped runtimeVersion to `2022.08.02`.
 * Upgraded stable Dart analysis SDK to `2.17.6`.
 * Upgraded stable Flutter analysis SDK to `3.0.5`.
 * Upgraded preview Dart analysis SDK to `2.18.0-271.4.beta`.
 * Upgraded preview Flutter analysis SDK to `3.3.0-0.1.pre`.
 * Upgraded pana to `0.21.15`.
 * Upgraded dartdoc to `6.0.0`.
 * NOTE: `LICENSE` is a required file in the new versions.
 * NOTE: Started serving package archives from the new public bucket.

## `20220705t102600-all`
 * Bumped runtimeVersion to `2022.07.05`.
 * Upgraded stable Dart analysis SDK to `2.17.5`.
 * Upgraded stable Flutter analysis SDK to `3.0.4`.
 * Upgraded pana to `0.21.14`.
 * NOTE: Relaxed processing of Youtube Playlist API response.
 * NOTE: Store and use verified URL and repository results from pana.
 * NOTE: Started to populate `PackageVersion.sha256`.

## `20220623t124000-all`
 * Bumped runtimeVersion to `2022.06.23`.
 * Upgraded stable Flutter analysis SDK to `3.0.3`.
 * Upgraded preview Flutter analysis SDK to `3.1.0-9.0.pre`.
 * Upgraded pana to `0.21.13`.
 * NOTE: Removing `Package.isWithheld`.

## `20220620t083300-all`
 * Bumped runtimeVersion to `2022.06.13`.
 * Upgraded stable Flutter analysis SDK to `3.0.2`.
 * Upgraded preview Dart analysis SDK to `2.18.0-165.1.beta`.
 * NOTE: Started to strictly match the OAuth token's audience for the scope of the current operation.
 * NOTE: Updated integrity checks before finalizing migration of `Package.isBlocked`.
 * NOTE: Blocking uploader API endpoints used by `pub` client tool.

## `20220608t083800-all`
 * Bumped runtimeVersion to `2022.06.02`.
 * Upgraded stable Dart analysis SDK to `2.17.3`.
 * Upgraded preview Flutter analysis SDK to `3.1.0`.
 * NOTE: Started to use and backfill `Package.isBlocked`.
 * NOTE: Only using the dedicated bucket for incoming package uploads.

## `20220530t115600-all`
 * Bumped runtimeVersion to `2022.05.23`.
 * Upgraded stable Dart analysis SDK to `2.17.1`.
 * Upgraded stable Flutter analysis SDK to `3.0.1`.
 * Upgraded preview Dart analysis SDK to `2.18.0-109.0.dev`.
 * Upgraded preview Flutter analysis SDK to `3.0.1`.
 * Upgraded dartdoc to `5.1.2`.
 * NOTE: Started to use the dedicated bucket for incoming package uploads.

## `20220519t133400-all`

## `20220519t124000-all`
 * Bumped runtimeVersion to `2022.05.14`.
 * Upgraded runtime Dart SDK to `2.17.0`.
 * Upgraded dependencies.
 * NOTE: Started to use and backfill `Publisher.isBlocked`.

## `20220513t212800-all`
 * Bumped runtimeVersion to `2022.05.13`.
 * Upgraded stable Flutter analysis SDK to `3.0.0`.
 * Upgraded preview Flutter analysis SDK to `3.0.0`.

## `20220509t123300-all`
 * Bumped runtimeVersion to `2022.05.09`.
 * Upgraded stable Dart analysis SDK to `2.17.0`.
 * Upgraded preview Dart analysis SDK to `2.17.0`.
 * Upgraded preview Flutter analysis SDK to `2.13.0-0.4.pre`.

## `20220505t124300-all`
 * Bumped runtimeVersion to `2022.05.03`.
 * Upgraded preview Dart analysis SDK to `2.17.0-266.7.beta`.
 * Upgraded preview Flutter analysis SDK to `2.13.0-0.3.pre`.
 * NOTE: In-page click tracking is loaded asynchronously.
   TODO: After deployment check if click tracking on the copy-to-clipboard icon is working.

## `20220425t133600-all`
 * Bumped runtimeVersion to `2022.04.21`.
 * Upgraded stable Dart analysis SDK to `2.16.2`.
 * Upgraded stable Flutter analysis SDK to `2.10.5`.
 * Upgraded preview Dart analysis SDK to `2.17.0-266.1.beta`.
 * Upgraded preview Flutter analysis SDK to `2.13.0-0.1.pre`.
 * Upgraded pana to `0.21.12`.
 * Upgraded dependencies including `package:appengine` to `0.13.2`, `package:markdown` to `5.0.0`.
 * NOTE: started to use `/static/hash-<hash>/...` URLs.

## `20220324t054900-all`
 * Bumped runtimeVersion to `2022.03.21`.
 * Upgraded preview Dart analysis SDK to `2.17.0-182.1.beta`.
 * Upgraded preview Flutter analysis SDK to `2.12.0-4.1.pre`.
 * Upgraded pana to `0.21.10`.
 * Upgraded dependencies, including `analyzer` and `pub_semver`.
 * Note: stopped calling `git gc` in Flutter analysis SDK repositories.

## `20220310t134700-all`
 * Bumped runtimeVersion to `2022.03.08`.
 * Upgraded stable Flutter analysis SDK to `2.10.3`.
 * Upgraded pana to `0.21.8`.
 * NOTE: removed `ScoreCardData.reportTypes`

## `20220302t144000-all`
 * Bumped runtimeVersion to `2022.02.25`.
 * Upgraded runtime Dart SDK to `2.16.1`
 * Upgraded preview Dart analysis SDK to `2.17.0-85.0.dev`.
 * Upgraded stable Flutter analysis SDK to `2.10.2`.
 * Upgraded preview Flutter analysis SDK to `2.11.0-0.1.pre`.
 * Upgraded dartdoc to `5.0.1`.
 * NOTE: override invalid versions at package extraction + backfill.
 * NOTE: `/static/` files are served with gzipped bytes when the request accepts it.

## `20220209t173000-all`
 * Bumped runtimeVersion to `2022.02.09`.
 * Upgrade stable Dart analysis SDK to `2.16.1`.
 * Upgraded preview Dart analysis SDK to `2.16.1`.
 * Upgraded stable Flutter analysis SDK to `2.10.0`.
 * Upgraded preview Flutter analysis SDK to `2.10.0`.

## `20220202t122400-all`
 * Bumped runtimeVersion to `2022.01.31`.
 * Upgrade stable Dart analysis SDK to `2.16.0`.
 * Upgraded preview Dart analysis SDK to `2.16.0`.
 * NOTE: additional null-safety checks in integrity verification.

## `20220128t123200-all`
 * Bumped runtimeVersion to `2022.01.27`.
 * Upgraded preview Dart analysis SDK to `2.16.0-134.5.beta`.
 * Upgraded preview Flutter analysis SDK to `2.10.0-0.3.pre`.
 * Upgraded pana to `0.21.7`.
 * Upgraded dependencies, including `googleapis`, `mailer`, `tar`.
 * NOTE: `search` index no longer uses or populates uploader `userId`.

## `20220112t121700-all`
 * Bumped runtimeVersion to `2022.01.06`.
 * Upgraded pana to `0.21.5`.
 * NOTE: Started to use `pkg/indexed_blob` to generate and serve `dartdoc` content.

## `20220106t124300-all`
 * Bumped runtimeVersion to `2021.12.17`.
 * Upgraded runtime Dart SDK to `2.15.1`
 * Upgraded stable Flutter analysis SDK to `2.8.1`.
 * Upgraded preview Flutter analysis SDK to `2.9.0-0.1.pre`.

## `20211216t102600-all`
 * Bumped runtimeVersion to `2021.12.15`.
 * Restored indexed fields in `Job`.

## `20211215t122100-all`
 * Bumped runtimeVersion to `2021.12.14`.
 * Upgrade stable Dart analysis SDK to `2.15.1`.
 * Upgraded preview Dart analysis SDK to `2.16.0-80.1.beta`.
 * Upgraded stable Flutter analysis SDK to `2.8.0`.
 * Upgraded preview Flutter analysis SDK to `2.8.0`.
 * NOTE: `UserSession` no longer indexes on `email`, `name`, `userImg` and `created` fields.

## `20211206t162600-all`
 * Renamed `retracted` field in API response object `VersionInfo`.

## `20211206t133000-all`
 * Bumped runtimeVersion to `2021.12.06`.
 * Upgrade stable Dart analysis SDK to `2.15.0`.
 * Upgraded preview Dart analysis SDK to `2.16.0-63.0.dev`.
 * Upgraded preview Flutter analysis SDK to `2.8.0-3.3.pre`.

## `20211202t154700-all`
 * Bumped runtimeVersion to `2021.11.28`.
 * NOTE: Corrected published timestamps as part of the backfill.

## `20211125t125900-all`
 * Bumped runtimeVersion to `2021.11.22`.
 * Upgraded preview Dart analysis SDK to `2.15.0-268.18.beta`.
 * Upgraded preview Flutter analysis SDK to `2.8.0-3.2.pre`.
 * NOTE: strict version checks on upload.

## `20211118t160200-all`
 * Bumped runtimeVersion to `2021.11.16`.
 * Upgraded preview Dart analysis SDK to `2.15.0-268.8.beta`.
 * Upgraded preview Flutter analysis SDK to `2.8.0-3.1.pre`.
 * NOTE: First release that includes `/help/api`.
   TODO(deferred): request community members on announce@ to self-report API use.
 * NOTE: removed in-memory buffering in `pkg/pub_dartdoc`.

## `20211108t124400-all`
 * NOTE: Verify backfill logs (`[backfill-version-count-*]` entries) after a few days of this release.

## `20211104t151100-all`
 * Bumped runtimeVersion to `2021.11.01`.
 * Upgraded preview Flutter analysis SDK to `2.7.0-3.1.pre`.
 * Upgraded pana to `0.21.4`.
 * Upgraded dependencies (e.g. `package:analyzer` to `2.7.0`).

## `20211027t134800-all`
 * Bumped runtimeVersion to `2021.10.26`.
 * Upgraded stable Dart analysis SDK to `2.14.4`.
 * Upgraded stable Flutter analysis SDK to `2.5.3`.
 * Upgraded preview Dart analysis SDK to `2.15.0-178.1.beta`.
 * Upgraded preview Flutter analysis SDK to `2.7.0-3.0.pre`.
 * Upgraded dartdoc to `4.1.0`.
 * NOTE: Started to use cached package list from NameTracker instead of Datastore queries with offset.
 * NOTE: `/api/packages/<package>` calls only use `gzip` cache, which may increase
         CPU utilization if there are many clients that do not accept the `gzip` content-encoding.
 * NOTE: Started to use cached package list for all use cases where a list of package versions is required.
 * NOTE: started to populate and use `Package.versionCount`.
         TODO(deferred): add an integrity check in the next release.

## `20211013t105500-all`
 * Bumped runtimeVersion to `2021.10.12`.
 * Upgraded stable Dart analysis SDK to `2.14.3`.
 * Upgraded stable Flutter analysis SDK to `2.5.2`.
 * Upgraded dartdoc to `4.0.0`.
 * Upgraded pana to `0.21.3`.
 * Upgraded dependencies (e.g. `package:analyzer` to `2.5.0`).
 * NOTE: Migrated SearchConsole API.
         When deploying publisher registration should be manually tested before migration.
 * NOTE: Atom feed returns the latest 100 package versions published.
         A package may be present more than once.
         Instead of the `README.md`, the feed contains only the `description:` field from `pubspec.yaml`.
 * NOTE: `/api/packages/<package>` calls are now cached and served with `gzip` content-encoding
         when the client sends accept header in the request (`pub` client does send it).

## `20211001t132700-all`

## `20210930t141400-all`

## `20210930t141200-all`
 * Bumped runtimeVersion to `2021.09.27`.
 * Upgraded stable Dart analysis SDK to `2.14.2`.
 * Upgraded preview Dart analysis SDK to `2.15.0-82.2.beta`.
 * Upgraded stable Flutter analysis SDK to `2.5.1`.
 * Upgraded preview Flutter analysis SDK to `2.6.0-5.2.pre`.
 * Upgraded dartdoc to `3.1.0`.
 * Upgraded pana to `0.21.2`.
 * Upgraded dependencies (e.g. `package:analyzer` to `2.3.0`).

## `20210916t115700-all`
 * Bumped runtimeVersion to `2021.09.15`.
 * Upgraded runtime Dart SDK to `2.14.1`
 * Upgraded stable Dart analysis SDK to `2.14.1`.
 * Upgraded preview Dart analysis SDK to `2.15.0-82.1.beta`.
 * Upgraded stable Flutter analysis SDK to `2.5.0`.
 * Upgraded preview Flutter analysis SDK to `2.5.0`.
 * Upgraded pana to `0.21.1+1`.
 * NOTE: Disabled report size trimming in `ScoreCard`.

## `20210907t091200-all`
 * Bumped runtimeVersion to `2021.09.06`.
 * Upgraded stable Dart analysis SDK to `2.14.0`.

## `20210902t171900-all`
 * Bumped runtimeVersion to `2021.09.02`.
 * Upgraded dependencies (e.g. `package:analyzer` to `2.2.0`).

## `20210826t165000-all`
 * Bumped runtimeVersion to `2021.08.25`.
 * Upgraded preview Flutter analysis SDK to `2.5.0-5.2.pre`.
 * Upgraded dartdoc to `2.0.0`.
 * NOTE: increased the number of search service instances to 4 (autoscale up to 6).
 * Limit `pkg/pub_dartdoc` output to 2 GiB and 10M files.

## `20210819t120700-all`
 * Bumped runtimeVersion to `2021.08.17`.
 * Upgraded preview Dart analysis SDK to `2.14.0-377.7.beta`
 * Upgraded pana to `0.20.0`.
 * NOTE: started to populate and use `PackageDocument.uploaderUserIds`
         TODO(deferred): remove `PackageDocument.uploaderEmails` in a future release
 * NOTE: added weekly (versioned) periodic task: `check-datastore-integrity`.

## `20210812t143400-all`
 * Bumped runtimeVersion to `2021.08.12`.
 * Upgraded preview Dart analysis SDK to `2.14.0-377.4.beta`
 * Upgraded preview Flutter analysis SDK to `2.5.0-5.1.pre`.
 * Upgraded pana to `0.19.1`.
 * Upgraded dartdoc to `1.0.2`.
 * Upgraded `package:analyzer` to `2.0.0`.

## `20210728t125700-all`
 * Bumped runtimeVersion to `2021.07.27`.
 * Upgraded runtime Dart SDK to `2.13.4`
 * Upgraded dependencies.
 * NOTE: enabled activity log UI without experimental flag.
 * NOTE: added `PackageVersion.isRetracted`.
         TODO(deferred): make it required, and add it to integrity checks.
 * NOTE: added weekly (versioned) periodic task: `backfill-new-fields`.
 * Limit `pkg/pub_dartdoc` output to 2 GiB and 10M files.

## `20210722t120000-all`
 * Bumped runtimeVersion to `2021.07.21`.
 * Upgraded preview Dart analysis SDK to `2.14.0-301.2.beta`
 * Upgraded pana to `0.19.0`.
 * Upgraded dependencies.

## `20210713t112200-all`
 * Bumped runtimeVersion to `2021.07.08`.
 * Migrated `pkg/api_builder` and most of `app/` to null-safety.
 * Upgraded stable Dart analysis SDK to `2.13.4`.
 * Upgraded stable Flutter analysis SDK to `2.2.3`.
 * Upgraded preview Dart analysis SDK to `2.14.0-188.5.beta`
 * Upgraded preview Flutter analysis SDK to `2.3.0-24.1.pre`.
 * Upgraded dartdoc to `1.0.0`.
 * NOTE: `app/bin/server.dart` is migrated to null-safety.

## `20210622t160400-all`
 * Bumped runtimeVersion to `2021.06.21`.
 * Upgraded preview Dart analysis SDK to `2.14.0-188.3.beta`

## `20210617t110000-all`
 * Redeploy `cron.yaml` as we have stopped backups through this mechanism.
 * Bumped runtimeVersion to `2021.06.16`.
 * Upgraded runtime Dart SDK to `2.13.3`.
 * Upgraded stable Dart analysis SDK to `2.13.3`.
 * Upgraded preview Dart analysis SDK to `2.13.3`.
 * Upgraded stable Flutter analysis SDK to `2.2.2`.
 * Upgraded preview Flutter analysis SDK to `2.2.2`.
 * Upgraded pana to `0.18.2`.
 * NOTE: Stopped creating and using dartdoc data for Dart SDK.

## `20210610t211000-all`

## `20210610t171300-all`
 * Bumped runtimeVersion to `2021.06.08`.
 * Upgraded dartdoc to `0.45.0`.
 * NOTE: Stopped creating `ScoreCardReport` entities.

## `20210603t155700-all`
 * Bumped runtimeVersion to `2021.06.01`.
 * Upgraded stable Flutter analysis SDK to `2.2.1`.
 * Upgraded preview Flutter analysis SDK to `2.2.1`.
 * Upgraded pana to `0.17.1`.
 * Upgraded dartdoc to `0.44.0`.
 * Upgraded package dependencies, including:
   * `package:appengine` to `0.13.0`
   * `package:gcloud` to `0.8.0`
   * `package:googleapis` to `3.0.0`
   * `package:http` to `0.13.0`
   * `package:mailer` to `5.0.0`
   * `package:tar` to `0.4.0`
 * NOTE: Removed `packages` and `PackageScore` from search results.
 * NOTE: `gc-dartdoc-storage-bucket` logs the total number of entries deleted.
 * NOTE: Started to store report data on `ScoreCard` entities too.

## `20210526t104100-all`
 * Bumped runtimeVersion to `2021.05.25`.
 * Upgraded stable Dart analysis SDK to `2.13.1`.
 * Upgraded preview Dart analysis SDK to `2.13.1`.
 * Upgraded pana to `0.17.0`.

## `20210520t112100-all`
 * Bumped runtimeVersion to `2021.05.19`.
 * Upgraded stable Flutter analysis SDK to `2.2.0`.
 * Upgraded preview Flutter analysis SDK to `2.2.0`.
 * Upgraded dartdoc to `0.43.0`.
 * NOTE: Started to display `PackageHit` and `SdkLibraryHit` results.

## `20210517t183200-all`
 * Bumped runtimeVersion to `2021.05.17`.
 * Upgraded stable Dart analysis SDK to `2.13.0`.
 * Upgraded preview Dart analysis SDK to `2.13.0`.
 * Upgraded preview Flutter analysis SDK to `2.2.0-10.3.pre`.
 * Upgraded pana to `0.16.2`.

## `20210511t144600-all`
 * Bumped runtimeVersion to `2021.05.11`.

## `20210510t142700-all`
 * Bumped runtimeVersion to `2021.05.10`.
 * Upgraded preview Dart analysis SDK to `2.13.0-211.14.beta`.
 * NOTE: search API started to emit `PackageHit` and `SdkLibraryHit`.

## `20210506t120400-all`
 * Bumped runtimeVersion to `2021.05.03`.
 * Upgraded stable Flutter analysis SDK to `2.0.6`.
 * Upgraded preview Flutter analysis SDK to `2.2.0-10.2.pre`.
 * NOTE: `DartdocEntry` status files are no longer stored in the Bucket,
          only in Datastore's `DartdocRun` entity.

## `20210428t105500-all`
 * Bumped runtimeVersion to `2021.04.27`.
 * Upgraded stable Dart analysis SDK to `2.12.4`.
 * Upgraded preview Dart analysis SDK to `2.13.0-211.13.beta`.
 * Upgraded stable Flutter analysis SDK to `2.0.5`.
 * Upgraded preview Flutter analysis SDK to `2.2.0-10.1.pre`.
 * Upgraded pana to `0.16.0`.
 * Upgraded a few dependencies including `markdown`, `pub_semver` and `yaml`.

## `20210419t154700-all`

## `20210419t134200-all`
 * Re-enabled YouTube integrations with `cached_value` pattern.
 * Upgraded `package:appengine` to `0.12.0`.
 * Periodic tasks are now scoped to `global` or `runtimeVersion`.
   NOTE: added weekly periodic task: `delete-old-neat-task-statuses`.

## `20210407t142600-all`
 * Bumped runtimeVersion to `2021.04.06`.
 * Upgraded stable Dart analysis SDK to `2.12.2`.
 * Upgraded stable Flutter analysis SDK to `2.0.4`.
 * Upgraded dartdoc to `0.42.0`.
 * NOTE: Expected reduction in Job-related API calls.

## `20210325t074600-all`
 * Temporarily disabled youtube integration.

## `20210324t155000-all`

 * Bumped runtimeVersion to `2021.03.19`.
 * Upgraded preview Dart analysis SDK to `2.13.0-116.1.beta`.
 * Upgraded stable Flutter analysis SDK to `2.0.3`.
 * Upgraded preview Flutter analysis SDK to `2.1.0-12.2.pre`.

## `20210315t154700-all`
 * Bumped runtimeVersion to `2021.03.15`.
 * Upgraded runtime Dart SDK to `2.12.0`.
 * Upgraded stable Dart analysis SDK to `2.12.1`.
 * Upgraded preview Dart analysis SDK to `2.12.1`.
 * Upgraded stable Flutter analysis SDK to `2.0.2`.
 * Upgraded preview Flutter analysis SDK to `2.0.2`.
 * Upgraded dartdoc to `0.40.0`.
 * Upgraded pana to `0.15.4`.

## `20210303t195300-all`
 * Bumped runtimeVersion to `2021.03.03`.
 * Upgraded pana to `0.15.3`.
 * Upgraded stable Flutter analysis SDK to `2.0.0`.
 * Upgraded preview Flutter analysis SDK to `2.0.0`.

## `20210302t130300-all`
 * Bumped runtimeVersion to `2021.03.02`.
 * Upgraded pana to `0.15.2`.
 * Upgraded stable Dart analysis SDK to `2.12.0`.
 * Upgraded preview Dart analysis SDK to `2.12.0`.
 * Upgraded stable Flutter analysis SDK to `1.26.0-17.8.pre`.
 * Upgraded preview Flutter analysis SDK to `1.26.0-17.8.pre`.

## `20210224t144700-all`
 * Bumped runtimeVersion to `2021.02.24`.
 * Upgraded pana to `0.15.1+1`.
 * Upgraded preview Dart analysis SDK to `2.12.0-259.15.beta`.
 * Upgraded preview Flutter analysis SDK to `1.26.0-17.6.pre`.
 * NOTE: added daily periodic tasks: `delete-old-dartdoc-sdks`,
         `delete-old-search-snapshots`, `delete-old-dartdoc-runs`,
         `delete-expired-dartdoc-runs`, `gc-dartdoc-storage-bucket`.
 * NOTE: Running `git gc` regularly, disk full events (#4458) should decrease.
 * NOTE: started creating `DartdocRun` entities in Datastore.
   TODO(deferred): we may use these entities instead of Bucket objects
                   to scan and load `DartdocEntry`.
 * NOTE: Job processing uses a cached list of available entries.

## `20210215t122000-all`
 * Bumped runtimeVersion to `2021.02.12`.
 * Split: stable Dart analysis SDK to `2.10.5`.
 * Upgraded preview Dart analysis SDK to `2.12.0-259.9.beta`.
 * Split: stable Flutter analysis SDK to `1.22.6`.
 * Upgraded preview Flutter analysis SDK to `1.26.0-17.5.pre`.
 * Deploy `index.yaml` to remove composite index for History.
 * Run `app/bin/tools/remove_history.dart` after the release got deployed.
 * NOTE: added daily periodic tasks: `delete-expired-audit-log-records`,
         `delete-expired-consents`, `delete-expired-sessions`,
         `delete-old-jobs`, `delete-old-scorecards`.
 * Removed all usage of `app/static/js/gtag.js` it can be removed after a few
   runtimeVersions when we are no-longer serving old generated dartdoc files.

## `20210203t120700-all`

## `20210202t151000-all`
 * Bumped runtimeVersion to `2021.01.29`.
 * NOTE: the release starts to create `AuditLogRecord`s for all the existing
         `History` entries. `History` entries could be removed after this release.

## `20210129t103600-all`
 * Bumped runtimeVersion to `2021.01.26`.
 * Upgraded Flutter to `1.25.0-8.3.pre` (beta).
 * NOTE: the release starts to populate preview version fields and runs
         a periodic task to update it.

## `20210119t122300-all`
 * Bumped runtimeVersion to `2021.01.18`.
 * Upgraded dartdoc to `0.39.0`.
 * Run `app/bin/tools/clear_package_properties.dart` after the release got deployed.
   This clears the `download` property in `Package` and `PackageVersion`.
 * Run `app/bin/tools/remove_packageversionpubspec.dart` after the release got deployed.
 * Dartdoc timeout increased for latest stable versions, no more retry on timeout.

## `20210111t165700-all`
 * Bumped runtimeVersion to `2021.01.07`.
 * Upgraded pana to `0.14.10`.
 * NOTE: `downloads` property in `Package` and `PackageVersion` is no longer populated.
   TODO(deferred): schedule cleanup after this release.
 * NOTE: `PackageVersionPubspec` is no longer used or added.
   TODO(deferred): schedule remove the script after this release.

## `20201222t135400-all`
 * Bumped runtimeVersion to `2020.12.21`.
 * Upgraded Dart analysis SDK to `2.12.0-133.2.beta`.
 * Upgraded Flutter to `1.25.0-8.1.pre` (beta).
 * Run `app/bin/tools/backfill_package_fields.dart`.
 * NOTE: `PackageVersionPubspec` is no longer used in dependency graph calculation.
         The next release may remove the use of the entity.
 * NOTE: `PanaReport.pkgDependencies` removed (was deprecated in the previous release).

## `20201210t173100-all`
 * Bumped runtimeVersion to `2020.12.09`.
 * Upgraded dartdoc to `0.38.0`.
 * Using fused json-utf8 converters in JSON API responses and binary
   serialization of JSON blobs in Datastore entities.
 * Run `app/bin/tools/backfill_audit.dart` after the release got deployed.
 * NOTE: `PanaReport` has deprecated `pkgDependencies`.
         The field can be removed after this release is stable.
 * NOTE: added `Package`'s `latestPublished` and `latestPrereleasePublished`.
         TODO(deferred): schedule backfill after this release.
 * NOTE: `downloads` property in `Package` and `PackageVersion` is deprecated
         and no longer `required`.

## `20201126t141046-all`
 * Bumped runtimeVersion to `2020.11.25`.
 * Upgraded pana to `0.14.9`.
 * Run `app/bin/tools/clear_package_properties.dart` after the release got deployed.

## `20201120t114109-all`
 * Bumped runtimeVersion to `2020.11.20`.
 * Upgraded Dart analysis SDK to `2.12.0-51.0.dev`.
 * Upgraded Flutter to `1.24.0-10.2.pre`.
 * Upgraded dartdoc to `0.37.0`.
 * NOTE: `PackageVersion`'s `readme`, `changelog` and `example` fields
         are no longer used (and not updated on uploading a version).
         TODO(deferred): run cleanup after this release.

## `20201118t154758-all`
 * Enable experimental features related to null-safety.
 * Decreased search page cache timeout to 1 minute.

## `20201117t150026-all`
 * Bumped runtimeVersion to `2020.11.17`.
 * Upgraded Dart analysis SDK to `2.12.0-29.0.dev`.
 * Upgraded Flutter to `1.24.0-10.1.pre`.
 * Upgraded pana to `0.14.8`.

## `20201110t141717-all`
 * Bumped runtimeVersion to `2020.11.05`.
 * Upgraded Flutter to `1.22.3`.
 * Upgraded dartdoc to `0.36.2`.
 * Removed `Package.doNotAdvertise`.

## `20201029t121523-all`
 * Bumped runtimeVersion to `2020.10.28`.
 * Upgraded Dart analysis SDK to `2.10.3`.
 * Upgraded pana to `0.14.5`.
 * Package page is rendered using `PackageVersionInfo` and `PackageVersionAsset`.
 * `/api/packages` API no longer returns incorrect 404 (#4192).

## `20201020t163909-all`
 * Bumped runtimeVersion to `2020.10.19`.
 * Upgraded Flutter to `1.22.2`.

## `20201016t121934-all`
 * Bumped runtimeVersion to `2020.10.15`.
 * Upgraded Dart analysis SDK to `2.10.2`.
 * `Package.doNotAdvertise` is no longer a required property.
   Deferred: we should remove it after this is the only release in prod.

## `20201014t110621-all`
 * Bumped runtimeVersion to `2020.10.09`.
 * Upgraded Flutter to `1.22.1`.
 * Upgraded dartdoc to `0.35.0`.

## `20201007t150845-all`
 * Bumped runtimeVersion to `2020.10.06`.
 * Upgraded runtime Dart SDK to `2.10.0`.
 * Upgraded Dart analysis SDK to `2.10.1`.

## `20201001t180935-all`
 * Bumped runtimeVersion to `2020.10.01`.
 * Upgraded Dart analysis SDK to `2.10.0`.
 * Upgraded Flutter to `1.22.0`.
 * Upgraded pana to `0.14.4`.
 * Disabled dependent package trigger for `dartdoc` jobs.

## `20200924t135455-all`
 * Minor fixes to search.

## `20200918t112352-all`
 * Bumped runtimeVersion to `2020.09.16`.
 * Upgraded Flutter to `1.20.4`.
 * Upgraded dartdoc to `0.34.0`.
 * Deferred: 14 days after the release, remove the `UserSession.userIdKey` property.
 * Using new email sending flow, configuration should be tested before switching traffic.

## `20200910t113209-all`
 * Run `app/bin/tools/check_integrity.dart` **before deploying** the new release.
 * Bumped runtimeVersion to `2020.09.09`.
 * Upgraded Dart analysis SDK to `2.9.3`.
 * Upgraded Flutter to `1.20.3`.

## `20200908t122904-all`
 * Run `app/bin/tools/backfill_users.dart` to backfill `User.isBlocked`.
 * Run `app/bin/tools/backfill_package_fields.dart` to backfill `Package.isWithheld`.

## `20200901t143840-all`
 * Bumped runtimeVersion to `2020.09.01`.
 * Upgraded pana to `0.14.3`.
 * Run `app/bin/tools/backfill_package_fields.dart` to backfill `Package.isUnlisted`.

## `20200826t111121-all`
 * Bumped runtimeVersion to `2020.08.25`.
 * Upgraded Flutter to `1.20.2`.
 * Upgraded dartdoc to `0.32.4`.
 * Upgraded pana to `0.14.2`.

## `20200812t113537-all`
 * Bumped runtimeVersion to `2020.08.12`.
 * Upgraded runtime Dart SDK to `2.9.0`.
 * Upgraded Flutter to `1.20.1`.
 * Upgraded dartdoc to `0.32.3`.
 * Upgraded pana to `0.14.1`.
 * Potential memory consumption changes:
   * the SDK seems to consume more memory
   * the `search` index no longer stores the combined text, should need less memory

## `20200806t141051-all`
 * Bumped runtimeVersion to `2020.08.05`.
 * Upgraded Flutter to `1.20.0`.

## `20200804t154113-all`
 * Bumped runtimeVersion to `2020.08.03`.
 * Upgraded Dart analysis SDK to `2.9.0`.
 * Use only Datastore-based DartdocEntry for all user-facing queries.
 * Upgraded dependencies in `app/`.

## `20200723t081306-all`
 * Avoid indexing of `textContent`.

## `20200722t113338-all`
 * Fix font-size regression.

## `20200721t164337-all`
 * Bumped runtimeVersion to `2020.07.21`.
 * Upgraded pana to `0.13.16`
 * Fixed: storing dartdoc entries on `DartdocReport`.
 * `search` removed support for order by `health` and `maintenance`.

## `20200714t110212-all`
 * Enabled new UI by default.
 * Increased diskspace for analyzer and dartdoc to 25 GB

## `20200710t174722-all`
 * Bumped runtimeVersion to `2020.07.10`.
 * Upgraded pana to `0.13.15`

## `20200707t190831-all`
 * Bumped runtimeVersion to `2020.07.07`.
 * Upgraded pana to `0.13.14`
 * `search` supports order by `points`.
 * Updated the session management during sign-in/sign-out flow:
   * Reduce the number of `DELETE /api/account/session` requests (mostly for non-authorized visitors).
   * These should be tested upon deployment.

## `20200702t124059-all`
 * Bumped runtimeVersion to `2020.07.02`.
 * Upgraded pana to `0.13.13`
 * Upgraded Flutter to `1.17.5`.
 * Upgraded `gcloud` to `0.7.3`, using the new `delimiter` to recursively
   delete from storage buckets.
 * `/documentation/` serving changed: content entry lookup first checks Datastore entity.
 * `search` service:
   * uses `Package.likes` as part of the default ranking.
   * index skips updates when task timestamp predates index document.
   * Reduced frequency and concurrency of search snapshot write to storage bucket.
   * Spaced scheduled updates in search index: package update frequency decreases
     after two years (from daily to weekly after 14 years).

## `20200610t120907-all`
 * Bumped runtimeVersion to `2020.06.10`.
 * Upgraded Dart analysis SDK to `2.8.4`.
 * Upgraded Flutter to `1.17.3`.
 * Upgraded dartdoc to `0.32.1`.
 * Upgraded pana to `0.13.9+1`
 * Removed `PackageVersion.sortOrder`.

## `20200529t114421-all`
 * Disabled dartdoc deletion until retention issue has been solved.

## `20200528t100233-all`
 * Bumped runtimeVersion to `2020.05.26`.
 * Upgraded dartdoc to `0.32.0`.

## `20200526t143103-all`
 * Bumped runtimeVersion to `2020.05.15`.
 * Upgraded Dart runtime SDK to `2.8.2`.
 * Upgraded Flutter to `1.17.1`.
 * Deploy `index.yaml` to update index definition for `Like`
   `gcloud datastore indexes create index.yaml`
 * Connection to `redis` is reopened every hour.

## `20200513t104411-all`
 * Bumped runtimeVersion to `2020.05.08`.
 * Upgraded Dart runtime SDK to `2.8.1`.
 * Upgraded Flutter to `1.17.0`.
 * Upgraded package dependencies.

## `20200504t152808-all`
 * Bumped runtimeVersion to `2020.05.03`.
 * Upgraded Dart analysis SDK to `2.8.1`.
 * Upgraded Flutter to `1.17.0-3.4.pre`.
 * Updated pana to `0.13.8`.

## `20200422t171319-all`
 * Bumped runtimeVersion to `2020.04.22`.
 * Upgraded dartdoc to `0.31.0`.

## `20200407t121442-all`
 * Bumped runtimeVersion to `2020.04.07`.
 * Upgraded Flutter to `1.12.13+hotfix.9`.
 * Upgraded dartdoc to `0.30.3`.
 * Updated pana to `0.13.7`.

## `20200324t171808-all`
 * Bumped runtimeVersion to `2020.03.24`.
 * New atom feed ID scheduled to go live at 2020-04-04. Change this hardcoded
   date if the release does not go live before 2020-04-02.
 * Updated pana tot `0.13.6`.

## `20200309t104246-all`
 * Bumped runtimeVersion to `2020.03.09`.
 * Upgraded dartdoc to `0.30.2`.

## `20200304t104107-all`
 * Fix flutter favorite listing.

## `20200302t133833-all`
 * Bumped dependencies.

## `20200224t150327-all`
 * Bumped runtimeVersion to `2020.02.19`.
 * Upgraded Flutter to `1.12.13+hotfix.8`.
 * Upgraded dartdoc to `0.30.1`.

## `20200210t103200-all`
 * Bumped runtimeVersion to `2020.02.07`.
 * Upgraded Flutter to `1.12.13+hotfix.7`.
 * Upgraded pana to `0.13.5`

## `20200127t111331-all`
 * Bumped runtimeVersion to `2020.01.24`.
 * Upgraded runtime SDK to `2.7.1`.

## `20200114t145115-all`
 * Bumped runtimeVersion to `2020.01.13`.
 * Upgraded dartdoc to `0.30.0+1`.
 * Upgraded pana to `0.13.4` (restricted linter rules to `pedantic` `1.8.0`).

## `20191218t150816-all`
 * Upgraded runtime SDK to `2.7.0`.
 * Bumped runtimeVersion to `2019.12.13`.
 * Upgraded Flutter to `1.12.13+hotfix.5`.
 * Upgraded pana to `0.13.2`.
 * Removed the use of `platformTags` from `pana` analysis,
   and also the use of `platform` in search queries (#3167).
* Run `app/bin/tools/backfill_likes.dart` to backfill `Like.packageName`.

## `20191210t151931-all`
 * Upgraded dart to `2.7.0`.
 * Upgraded Flutter to `1.12.13+hotfix.4`.
 * Bumped runtimeVersion to `2019.12.10`.
 * A few nit CSS fixes.

## `20191209t173621-all`
 * Fixed fallback tag generation for flutter.

## `20191209t144508-all`
 * Bumped runtimeVersion to `2019.12.09`.
 * Upgraded pana to `0.13.1+4`.

## `20191206t130338-all`
 * Fallback to tags derived from older score cards.

## `20191205t152333-all`
 * Bumped runtimeVersion to `2019.12.05+1`.
 * Upgraded Flutter to `1.12.13+hotfix.2`.
 * Upgraded pana to `0.13.1+2`.
 * Upgraded dartdoc to `0.29.1`.

## `20191128t123245-all`
 * Run `app/bin/tools/backfill_package_fields.dart` to backfill
   `Package.assignedTags`.

## `20191127t111711-all`
 * Added 'my liked packages' page behind an experimental flag.

## `20191120t113136-all`
 * Bumped runtimeVersion to `2019.11.12`.
 * Upgraded tool SDK to Dart `2.6.1`.
 * Removed support for old `Consent` format.

## `20191111t112217-all`
 * Run `app/bin/tools/backfill_package_fields.dart` to backfill `Package`
   entities by populating the `likes`, `isDiscontinued` and `doNotAdvertise` properties.
 * Upgraded runtime SDK to `2.6.0`.
 * Upgraded package dependencies.
 * Refactored `Consent`:
   * new entities do not have the user in their key
   * WARNING: user merge on pending old consent entities does not work
 * Removed support for old uploader invites.
 * Added thumb-up button and likes functionality in the UI.

## `20191104t103859-all`
 * Refactored `Consent`:
   * new entities contain `userId` (if it is known upfront)  
 * Search updates:
   * #2968 may increase CPU latencies while serving a query
 * Bumped runtimeVersion to `2019.11.01`.
 * Upgraded tool SDK to Dart `2.6.0`.
 * Upgraded Flutter SDK to `1.9.1+hotfix.6`.

## `20191028t120414-all`
 * Run `app/bin/tools/backfill_packagelikes.dart` to backfill `Package`
   entities by populating the `likes` property.
 * Added API endpoints and backend implementation for package likes.
 * Force account selection on login.
 * Bumped runtimeVersion to `2019.10.22`.
 * Upgraded dartdoc to `0.28.8` (upgraded analyzer).
 * Fixed race condition in user creation flow.

## `20191015t141342-all`
 * Minor fixes to publisher texts.

## `20191010t103137-all`
 * Minor template adjustments.

## `20191009t181835-all`
 * Releasing publishers.

## `20191009t104315-all`
 * Fixed UI page cache issue.
 * Updated confirmation message about cache updates.

## `20191008t163533-all`
 * Minor NPE fixes in dartdoc process.

## `20191008t123347-all`
 * Minor fixes of JS when the experimental flag is not on.

## `20191007t110314-all`

 * Upgraded to Dart `2.5.0`.
 * Upgraded `package:markdown` to `2.1.0`.
 * Search index contains `publisherId` and `owners` fields, the first startup
   needs to have 1-2 hours before all the packages get re-indexed with them.
   After that, they will be part of the index snapshot and will be available
   as other parts of the index.
 * Upgraded Flutter SDK to `1.9.1+hotfix.4`.
 * Bumped runtimeVersion to `2019.10.07`.

## `20190910t122708-all`

 * Upgraded tool SDK to Dart `2.5.0`.
 * Upgraded Flutter SDK to `1.9.1+hotfix.2`.
 * Upgraded pana to `0.12.21` (upgraded analyzer).
 * Upgraded dartdoc to `0.28.5` (upgraded analyzer).
 * Bumped runtimeVersion to `2019.09.10`.

## `20190828t095814-all`

 * Run `app/bin/tools/backfill_users.dart` to backfill `User`
   entities in datastore (populates `isDeleted` flag).
 * Upgraded pana to `0.12.20` (upgraded analyzer).
 * Bumped runtimeVersion to `2019.08.26`.

## `20190814t134432-all`

 * Upgraded dartdoc to `0.28.4` (upgraded analyzer).
 * Upgraded Flutter SDK to `1.7.8+hotfix.4`.
 * Bumped runtimeVersion to `2019.08.13`.
 * Increased HSTS duration to a year.

## `20190711t114908-all`
 
 * Fix NPE in cache logic.

## `20190710t115923-all`

 * Upgraded Flutter to `1.7.8+hotfix.3`.
 * Bumped runtimeVersion to `2019.07.10`.

## `20190708t104225-all`

 * Fixed issue with sdk dependencies.

## `20190704t133404-all`

 * Upgraded to Dart `2.4.0`.
 * Bumped runtimeVersion to `2019.05.03`.

## `20190626t135754-all`

 * Downgraded `package:appengine` to `0.6.1` due to `grpc` issues.

## `20190625t130656-all`

 * Upgraded `package:appengine` to `0.7.0`, need to watch for side-effects.
 * Update project to use split health checks, run:
   `gcloud app update --split-health-checks --project dartlang-pub`
 * Upgraded `pana` (`0.12.19`).
 * Bumped runtimeVersion to `2019.06.24`.

## `20190617t112618-all`

 * `search` service is using custom liveness and readiness checks.
 * Search results (top packages, listing pages) use local fallbacks.
 * Upgraded `pana` (`0.12.18`), runtime, and analysis Dart SDK (`2.3.2`).
 * Bumped runtimeVersion to `2019.06.17`.

## `20190529t163905-all`

 * Upgraded `pana` (`0.12.17`).
 * Bumped runtimeVersion to `2019.05.29`.

## `20190522t135532-all`

 * Removed support for legacy auth tokens (without `user_id`).
   Users with legacy tokens will be requested to login again.
 * Upgraded `pana` (`0.12.16`), Dart SDK (`2.3.1`), and downgraded Flutter SDK (`1.5.4-hotfix.2`).
 * Bumped runtimeVersion to `2019.05.22`.

## `20190508t114341-all`

 * Upgraded `pana` (`0.12.15`), Dart SDK (`2.3.0`), and Flutter SDK (`1.5.8`).
 * Bumped runtimeVersion to `2019.05.07`.

## `20190503t145023-all`

 * Redirect UI traffic to `pub.dev`.
 * Emit `pub.dev` as primary host URL.
 * Bumped runtimeVersion to `2019.05.03` to trigger `dartdoc` content generation with the new primary hosts.

## `20190503t132754-all`

 * Fixed the bug in dynamic OAuth `redirect_uri` calculation.

## `20190502t154607-all`

 * Enabled new design on `pub.dev` (redirects still missing).
 * Dependency graph monitoring in a separate isolate of the `frontend` service.
 * `/feed.atom` changes random seed to generate `UUID` for feed entry.

## `20190416t133139-all`

 * Old dartdoc content will be deleted after 180 days, even if it is the only successful dartdoc run.

## `20190404t123731-all`

 * `Package.uploaderEmails` and `PackageVersion.uploaderEmail` is no longer used/updated.
 * Removed `namespace` and `qualifiedPackage` fields from `PackageVersionPubspec` and `PackageVersionInfo`.
 * Upgrade Flutter SDK to 1.4.7, bumped runtimeVersion to `2019.04.02`.
 * Dependency graph monitoring uses `PackageVersionPubspec`, and triggers affected notifications internally.

## `20190325t131912-all`

 * Fixes to invitation logic.

## `20190320t135247-all`

 * Run `gcloud app deploy cron.yaml` to update cron-job retry logic.

 * Behaviour changes:

   * OAuth: accept only validated e-mails that look like e-mails (have @, and e-mail-like structure).

## `20190306t115839-all`
 
 * Run `app/bin/tools/backfill_packageversions.dart` to backfill `PubSpec`
   entities in datastore (these entities are not in use yet).
 * Bumped runtimeVersion to `2019.03.05`.<|MERGE_RESOLUTION|>--- conflicted
+++ resolved
@@ -2,11 +2,8 @@
 AppEngine version, listed here to ease deployment and troubleshooting.
 
 ## Next Release (replace with git tag when deployed)
-<<<<<<< HEAD
  * Note: new `Package.publishingConfig` field in Datastore, new `PUT /api/packages/<package>/publishing` endpoint.
-=======
  * Note: Reverted public `cache-control` headers except for `/documentation/` pages.
->>>>>>> 966421bf
 
 ## `20251023t081900-all`
  * Bump runtimeVersion to `2025.10.22`.
