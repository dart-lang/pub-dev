--- conflicted
+++ resolved
@@ -2,12 +2,9 @@
 AppEngine version, listed here to ease deployment and troubleshooting.
 
 ## Next Release (replace with git tag when deployed)
-<<<<<<< HEAD
- * Note: Path values in `/documentation/<p>/<v>/<path>` are no longer restricted.
-=======
  * Bumped runtimeVersion to `2024.04.16`.
  * Upgraded dartdoc to `8.0.8`.
->>>>>>> e7a862e0
+ * Note: Path values in `/documentation/<p>/<v>/<path>` are no longer restricted.
 
 ## `20240410t034000-all`
  * Bumped runtimeVersion to `2024.04.08`.
