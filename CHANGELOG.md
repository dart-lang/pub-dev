--- conflicted
+++ resolved
@@ -4,11 +4,8 @@
 ## Next Release (replace with git tag when deployed)
  * Bump runtimeVersion to `2025.10.22`.
  * Upgraded stable Flutter analysis SDK to `3.35.6`.
-<<<<<<< HEAD
+ * Upgraded pana to `0.23.0`.
  * Added more explicitly public `cache-control` to content pages.
-=======
- * Upgraded pana to `0.23.0`.
->>>>>>> aa2ec877
 
 ## `20251017t101000-all`
  * Bump runtimeVersion to `2025.10.17`.
