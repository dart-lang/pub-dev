Important changes to data models, configuration, and migrations between each
AppEngine version, listed here to ease deployment and troubleshooting.

## Next Release (replace with git tag when deployed)
<<<<<<< HEAD
 * Upgraded runtime Dart SDK to `3.5.0-196.0.dev`.
 * Bumped runtimeVersion to `2024.05.29`.
 
=======
 * Bumped runtimeVersion to `2024.05.30`.
 * Upgraded pana to `0.22.5`.
>>>>>>> 70bab743

## `20240529t113700-all`
 * Bumped runtimeVersion to `2024.05.28`.
 * Upgraded stable Dart analysis SDK to `3.4.1`
 * Upgraded stable Flutter analysis SDK to `3.22.1`.
 * Note: backfilling new GitHub publishing fields.

## `20240523t085100-all`
 * Bumped runtimeVersion to `2024.05.22`.
 * Upgraded runtime Dart SDK to `3.4.0`.
 * Upgraded dependencies.
 * Upgraded dartdoc to `8.0.9`.
 * Note: started to populate `Consent.fromAgent` field.

## `20240514t110800-all`
 * Fixes copy icon issue.

## `20240514t085700-all`
 * Bumped runtimeVersion to `2024.05.14`.
 * Upgraded stable Dart analysis SDK to `3.4.0`
 * Upgraded stable Flutter analysis SDK to `3.22.0`.
 * Note: re-enabled email notification on package published events.

## `20240502t112300-all`
 * Bumped runtimeVersion to `2024.05.01`.
 * Upgraded stable Dart analysis SDK to `3.3.4`
 * Upgraded stable Flutter analysis SDK to `3.19.6`.

## `20240429t132000-all`
 * Note: disabled email notification on package published events.

## `20240429t092800-all`
 * Note: re-enabled email notification on package published events.

## `20240418t083500-all`
 * Bumped runtimeVersion to `2024.04.16`.
 * Upgraded pana to `0.22.3`.
 * Upgraded dartdoc to `8.0.8`.
 * Note: Path values in `/documentation/<p>/<v>/<path>` are no longer restricted.

## `20240410t034000-all`
 * Bumped runtimeVersion to `2024.04.08`.
 * Upgraded stable Dart analysis SDK to `3.3.3`
 * Upgraded stable Flutter analysis SDK to `3.19.5`.

## `20240325t103500-all`
 * Bumped runtimeVersion to `2024.03.21`.
 * Upgraded stable Dart analysis SDK to `3.3.1`
 * Upgraded stable Flutter analysis SDK to `3.19.3`.
 * Note: started using generic rate limiting in transactions.

## `20240314t121900-all`
 * Bumped runtimeVersion to `2024.03.12`.
 * Upgraded dartdoc to `8.0.7`.
 * Upgraded dependencies including `markdown 7.2.2`.
 * Note: dynamic SDK selection may download latest stable, beta or master branches.

## `20240307t093000-all`
 * Bumped runtimeVersion to `2024.03.05`.
 * Upgraded stable Flutter analysis SDK to `3.19.2`.
 * Upgraded dartdoc to `8.0.6`.
 * Note: preview analysis SDKs are downloaded dynamically.
 * Note: started to backfill `isModerated` flags in `Package`, `PackageVersion`, `Publisher` and `User`.
 * Resyncing all `SecurityAdvisory` entities to get `pub_display_url` in the
  `database_specific` field backfilled.


## `20240227t140000-all`
 * Bumped runtimeVersion to `2024.02.27`.
 * Upgraded pana to `0.22.2`.

## `20240226t093600-all`
 * Bumped runtimeVersion to `2024.02.26`.
 * Upgraded stable Flutter analysis SDK to `3.19.1`.
 * Note: Analysis SDK directories with separate config homes.

## `20240223t113900-all`
 * Note: removed alert block syntax from markdown rendering.

## `20240222t112000-all`
 * Bumped runtimeVersion to `2024.02.21`.
 * Upgraded runtime Dart SDK to `3.3.0`.
 * Upgraded dependencies including `markdown: ^7.2.1`.

## `20240220t074300-all`
 * Bumped runtimeVersion to `2024.02.16`.
 * Upgraded stable Flutter analysis SDK to `3.19.0`.
 * Upgraded preview Flutter analysis SDK to `3.20.0-1.1.pre`.

## `20240213t125700-all`
 * Bumped runtimeVersion to `2024.02.13`.
 * Upgraded stable Dart analysis SDK to `3.3.0` (hash: `74ea934a1e9b9f01e7fd06b1d872c9cf822c1d71`).
 * Upgraded preview Dart analysis SDK to `3.4.0-131.0.dev`.

## `20240209t135900-all`
 * Bumped runtimeVersion to `2024.02.09`.
 * Upgraded pana to `0.22.0`.
 * Note: applied rate limit on search endpoints.

## `20240206t104500-all`
 * Bumped runtimeVersion to `2024.02.05`.
 * Upgraded stable Dart analysis SDK to `3.2.6`.
 * Upgraded stable Flutter analysis SDK to `3.16.9`.
 * Upgraded preview Dart analysis SDK to `3.3.0-279.3.beta`.
 * Upgraded preview Flutter analysis SDK to `3.19.0-0.4.pre`.
 * Note: started to populare audit log records with extended `agentId` for service accounts.

## `20240201t145300-all`
 * Note: temporarily disabled email notification on package published events.

## `20240130t131100-all`
 * Bumped runtimeVersion to `2024.01.30`.
 * Upgraded dartdoc to `8.0.4`.
 * Note: re-enabled email notification on package published events.

## `20240125t125400-all`
 * Bumped runtimeVersion to `2024.01.22`.
 * Upgraded stable Dart analysis SDK to `3.2.5`.
 * Upgraded stable Flutter analysis SDK to `3.16.8`.
 * Upgraded preview Flutter analysis SDK to `3.19.0-0.2.pre`.
 * Note: Sending emails keep persistent connection for a few minutes.

## `20240118t104800-all`
 * Upgraded dependencies including `markdown: ^7.2.0`.

## `20240115t140400-all`
 * Note: temporarily disabled email notification on package published events.

## `20240111t095800-all`
 * Bumped runtimeVersion to `2024.01.10`.
 * Upgraded stable Flutter analysis SDK to `3.16.5`.
 * Upgraded preview Dart analysis SDK to `3.3.0-279.1.beta`.
 * Upgraded dartdoc to `8.0.3`.

## `20240102t140400-all`
 * Bumped runtimeVersion to `2023.12.18`.
 * Upgraded stable Flutter analysis SDK to `3.16.4`.
 * Upgraded preview Flutter analysis SDK to `3.18.0-0.2.pre`.
 * Upgraded pana to `0.21.45`.

## `20231212t114900-all`
 * Bumped runtimeVersion to `2023.12.08`.
 * Upgraded stable Dart analysis SDK to `3.2.3`.
 * Upgraded stable Flutter analysis SDK to `3.16.3`.
 * Upgraded pana to `0.21.44`.
 * Upgraded dependencies.

## `20231206t130200-all`
 * Bumped runtimeVersion to `2023.12.06`.
 * Upgraded stable Dart analysis SDK to `3.2.2`.
 * Upgraded stable Flutter analysis SDK to `3.16.2`.
 * Upgraded preview Dart analysis SDK to `3.3.0-174.2.beta`.
 * Upgraded preview Flutter analysis SDK to `3.18.0-0.1.pre`.

## `20231128t115900-all`
 * Bumped runtimeVersion to `2023.11.28`.
 * Upgraded stable Dart analysis SDK to `3.2.1`.
 * Upgraded stable Flutter analysis SDK to `3.16.1`.
 * Upgraded preview Dart analysis SDK to `3.3.0-166.0.dev`.
 * Upgraded dartdoc to `8.0.0`.
 * Note: Retrying HTTP failures on `SocketException`.

## `20231121t102000-all`
 * Bumped runtimeVersion to `2023.11.21`.
 * Upgraded runtime Dart SDK to `3.2.0`.
 * Upgraded pana to `0.21.43`.
 * Upgraded dependencies.

## `20231116t095000-all`
 * Bumped runtimeVersion to `2023.11.16`.
 * Upgraded stable Dart analysis SDK to `3.2.0`.
 * Upgraded preview Dart analysis SDK to `3.3.0-120.0.dev`.
 * Upgraded stable Flutter analysis SDK to `3.16.0`.
 * Upgraded preview Flutter analysis SDK to `3.17.0-0.0.pre`.
 * Upgraded pana to `0.21.42`.
 * Note: Started running `dartdoc` from `pana`.

## `20231115t090700-all`
 * Hiding invalid popularity scores.

## `20231109t095900-all`
 * Resyncing all `SecurityAdvisory` entities to get `syncTime` fields backfilled.

## `20231102t094900-all`
 * Bumped runtimeVersion to `2023.11.02`.
 * Upgraded stable Dart analysis SDK to `3.1.5`.
 * Upgraded preview Dart analysis SDK to `3.2.0-210.3.beta`.
 * Upgraded stable Flutter analysis SDK to `3.13.9`.
 * Upgraded preview Flutter analysis SDK to `3.16.0-0.3.pre`.
 * Upgraded pana to `0.21.40`.

## `20231019t115400-all`
 * Moved search index building and seach GC jobs into `analyzer` instance.
 * Increased memory on `analyzer` instances to 16G, running two of them.

## `20231018t131100-all`
 * Bumped runtimeVersion to `2023.10.18`.
 * Upgraded pana to `0.21.39`.
 * Upgraded dartdoc to `7.0.0`.
 * Note: backfilling automated publishing field.

## `20231012t082200-all`

## `20231011t120800-all`
 * Bumped runtimeVersion to `2023.10.10`.
 * Upgraded stable Dart analysis SDK to `3.1.3`.
 * Upgraded preview Dart analysis SDK to `3.2.0-210.1.beta`.
 * Upgraded stable Flutter analysis SDK to `3.13.6`.
 * Upgraded pana to `0.21.38`.

## `20230927t085100-all`
 * Bumped runtimeVersion to `2023.09.26`.
 * Upgraded stable Dart analysis SDK to `3.1.2`.
 * Upgraded preview Dart analysis SDK to `3.2.0-134.1.beta`.
 * Upgraded stable Flutter analysis SDK to `3.13.5`.
 * Upgraded preview Flutter analysis SDK to `3.15.0-15.2.pre`.
 * Upgraded pana to `0.21.37`.
 * Upgraded `package:tar` and other dependencies.
 * Note: started to populate `PackageDocument.likeScore` and `popularityScore`.

## `20230918t113400-all`
 * Fix: search isolate renewal doesn't block ongoing traffic.

## `20230914t133300-all`
 * Bumped runtimeVersion to `2023.09.12`.
 * Upgraded stable Dart analysis SDK to `3.1.1`.
 * Upgraded stable Flutter analysis SDK to `3.13.3`.
 * Upgraded preview Dart analysis SDK to `3.2.0-42.2.beta`.
 * Upgraded preview Flutter analysis SDK to `3.14.0-0.2.pre`.
 * Note: isolates do not automatically restart after they are closed with uncaught error.
 * Note: no control isolate is used, first isolate is used as the HTTP-serving frontend.
 * Note: `search` has now a separate index in an isolate that is renewed every 15 minutes.

## `20230907t123500-all`
 * Bumped runtimeVersion to `2023.09.05`.
 * Upgraded dartdoc to `6.3.0`.
 * Note: increased minimum instance count of `default` service to 32.

## `20230904t124200-all`
 * Note: Only a single frontend isolate will process HTTP requests.
         Increased autoscaling of the default service.

## `20230831t122900-all`
 * Bumped runtimeVersion to `2023.08.29`.
 * Upgraded runtime Dart SDK to `3.1.0`.
 * Upgraded dependencies.
 * Note: `DartdocRun`, `Job` and `ScoreCard` entities will be deleted in Datastore.
 * Note: `dartdoc` backend no longer deletes entries from `Configuraiton.dartdocStorageBucketName`.
         TODO: delete the bucket after this release becomes obsolete.

## `20230822t112400-all`

## `20230821t132100-all`

## `20230818t145900-all`
 * Bumped runtimeVersion to `2023.08.18`.

## `20230817t142000-all`
 * Bumped runtimeVersion to `2023.08.17`.
 * Upgraded stable Dart analysis SDK to `3.1.0`.
 * Upgraded stable Flutter analysis SDK to `3.13.0`.
 * Upgraded preview Dart analysis SDK to `3.2.0-42.1.beta`.
 * Upgraded preview Flutter analysis SDK to `3.13.0`.
 * Upgraded pana to `0.21.36`.
 * Note: Upgraded `package:gcloud`.
 * Note: `analyzer` and `dartdoc` processing is turned off.

## `20230810t094700-all`
 * Bumped runtimeVersion to `2023.08.08`.
 * Upgraded stable Dart analysis SDK to `3.0.7`.
 * Upgraded stable Flutter analysis SDK to `3.10.6`.
 * Upgraded preview Dart analysis SDK to `3.1.0-262.3.beta`.
 * Upgraded preview Flutter analysis SDK to `3.13.0-0.3.pre`.

## `20230804t105300-all`
 * Bumped runtimeVersion to `2023.08.04`.

## `20230727t102500-all`
 * Bumped runtimeVersion to `2023.07.27`.
 * Enabled sandboxing.

## `20230725t162600-all`
 * Bumped runtimeVersion to `2023.07.24`.
 * Upgraded pana to `0.21.35`.
 * Upgraded dependencies (incl. `appengine` and `markdown`).

## `20230710t123000-all`
 * Enable sandboxed output for sandboxed screenshots, dartdoc and ScoreCard.

## `20230709t025700-all`
 * Disable sandboxed output for sandboxed screenshots and dartdoc

## `20230707t103900-all`
 * Bumped runtimeVersion to `2023.07.06`.
 * Removing all fallback runtimeVersions.
 * Displaying sandboxed screenshots and dartdoc.

## `20230623t075300-all`
 * Bumped runtimeVersion to `2023.06.21`.
 * Upgraded stable Dart analysis SDK to `3.0.5`.
 * Upgraded stable Flutter analysis SDK to `3.10.5`.
 * Upgraded preview Dart analysis SDK to `3.1.0-163.1.beta`.
 * Upgraded preview Flutter analysis SDK to `3.12.0`.
 * Upgraded pana to `0.21.33`.

## `20230615t111100-all`
 * Switch on task backend for output.

## `20230613t121200-all`
 * Bumped runtimeVersion to `2023.06.12`.
 * Store sanitized dartdoc HTML as JSON files.
 * Switch to not use task backend for output.
 * Note: search snapshot is now updated in a separate isolate.

## `20230607t103700-all`
 * Switch to use task backend for output.
 * Bumped runtimeVersion to `2023.06.07`.

## `20230606t110900-all`
 * Bumped runtimeVersion to `2023.05.31`.
 * Note: Dart 3 compatiblity check uses the same SDK as the analysis.

## `20230531t083600-all`
 * Bumped runtimeVersion to `2023.05.30`.
 * Upgraded stable Dart analysis SDK to `3.0.2`.
 * Upgraded stable Flutter analysis SDK to `3.10.2`.
 * Upgraded preview Flutter analysis SDK to `3.11.0-0.1.pre`.

## `20230530t100200-all`

## `20230526t075200-all`
 * Reduced `search` isolate count to 1.
 * Reduced `search` instance count to 6-12.
 * Added a periodic 250ms `Timer` in every isolate to prevent compaction GC.

## `20230524t141500-all`

## `20230523t155100-all`
 * Note: removed unused-looking code in publisher creation, we need to check if it is still working after deployment.

## `20230523t102500-all`
 * Upgraded dependencies (incl. `mailer`, `tar`, `googleapis`).
 * Increased instance count of `search` instances.

## `20230522t134000-all`
 * Note: Started to rate limit package uploads using (locally cached) AuditLogRecords.
 * Note: Decreased periodic index update to 5 days.

## `20230516t150900-all`
 * Bumped runtimeVersion to `2023.05.16`.
 * Upgraded runtime Dart SDK to `3.0.0`.
 * Upgraded `package:markdown` to `7.1.0`.

## `20230511t105900-all`
 * Bumped runtimeVersion to `2023.05.10`.
 * Upgraded preview Dart analysis SDK to `3.1.0-63.1.beta`.
 * Upgraded stable Flutter analysis SDK to `3.10.0`.
 * Upgraded preview Flutter analysis SDK to `3.11.0-0.0.pre`.

## `20230509t112300-all`
 * Bumped runtimeVersion to `2023.05.09`.
 * Upgraded pana to `0.21.32`.

## `20230508t122100-all`

## `20230504t133400-all`
 * Bumped runtimeVersion to `2023.05.04`.
 * Upgraded stable Dart analysis SDK to `3.0.0`.
 * Upgraded preview Dart analysis SDK to `3.0.0`.
 * Upgraded stable Flutter analysis SDK to `3.10.0-1.5.pre`.
 * Upgraded preview Flutter analysis SDK to `3.10.0-1.5.pre`.
 * Upgraded pana to `0.21.31`.
 * Upgraded dartdoc to `6.2.2`.

## `20230427t134200-all`
 * Bumped runtimeVersion to `2023.04.27`.
 * Upgraded preview Dart analysis SDK to `3.0.0-417.3.beta`.
 * Upgraded preview Flutter analysis SDK to `3.10.0-1.4.pre`.
 * Note: Dart 3 compatibility for Flutter packages is based on preview Flutter SDK.

## `20230421t140900-all`
 * Bumped runtimeVersion to `2023.04.21`.
 * Upgraded stable Flutter analysis SDK to `3.7.12`.
 * Upgraded preview Dart analysis SDK to `3.0.0-417.2.beta`.
 * Upgraded preview Flutter analysis SDK to `3.10.0-1.3.pre`.
 * Upgraded pana to `0.21.30`.

## `20230419t110400-all`
 * Bumped runtimeVersion to `2023.04.19`.
 * Downgraded `package:markdown` to `6.0.1`.

## `20230414t135200-all`
 * Bumped runtimeVersion to `2023.04.14`.
 * Upgraded runtime Dart SDK to `2.19.6`.
 * Upgraded dependencies.

## `20230412t125600-all`
 * Bumped runtimeVersion to `2023.04.12`.
 * Upgraded stable Dart analysis SDK to `2.19.6`.
 * Upgraded stable Flutter analysis SDK to `3.7.10`.
 * Upgraded preview Dart analysis SDK to `3.0.0-400.0.dev`.
 * Upgraded preview Flutter analysis SDK to `3.9.0-0.2.pre`.
 * Upgraded pana to `0.21.28`.
 * Upgraded dartdoc to `6.2.1`.
 * Upgraded `package:markdown` to `7.0.2`
 * Upgraded material web components to `14.0.0`.

## `20230328t111100-all`
 * Turning off old sign-in flow.

## `20230323t135600-all`
 * Fixing session-related rendering in new sign-in flow.

## `20230322t165800-all`
 * Enabled new sign-in flow.

## `20230316t130000-all`
 * Bumped runtimeVersion to `2023.03.13`.
 * Upgraded stable Dart analysis SDK to `2.19.4`.
 * Upgraded stable Flutter analysis SDK to `3.7.7`.
 * Upgraded preview Dart analysis SDK to `3.0.0-305.0.dev`.
 * NOTE: renamed `is:dart3-ready` to `is:dart3-compatible`.
 * Note: started to delete leftover objects in the public bucket.

## `20230307t120800-all`
 * Bumped runtimeVersion to `2023.03.07`.
 * Upgraded preview Dart analysis SDK to `3.0.0-290.0.dev`.

## `20230307t110000-all`
 * Bumped runtimeVersion to `2023.03.03`.
 * Upgraded stable Dart analysis SDK to `2.19.3`.
 * Upgraded stable Flutter analysis SDK to `3.7.6`.
 * Upgraded preview Dart analysis SDK to `3.0.0-218.1.dev`.
 * Upgraded pana to `0.21.27`.
 * Removed `required: true` from the `UserSession.email` field.

## `20230223t105400-all`
 * Bumped runtimeVersion to `2023.02.22`.
 * Upgraded stable Flutter analysis SDK to `3.7.4`.
 * Upgraded preview Flutter analysis SDK to `3.8.0-10.1.pre`.
 * Downgraded `package:markdown` to `6.0.1`.
 * Removed `required: true` from the `UserSession.userId` field.
   TODO: remove `ClientSession` and merge fields into `UserSession` after this release becomes stable.

## `20230216t120900-all`
 * Upgraded `package:markdown` to `7.0.0`.
 * Bumped runtimeVersion to `2023.02.14`.

## `20230210t134600-all`
 * Bumped runtimeVersion to `2023.02.10`
 * Upgraded stable Flutter analysis SDK to `3.7.3`.
 * Upgraded preview Dart analysis SDK to `3.0.0-218.0.dev`.
 * Upgraded preview Flutter analysis SDK to `3.7.3`.
 * Upgraded pana to `0.21.26`.

## `20230209t105500-all`
 * Bumped runtimeVersion to `2023.02.09`
 * Upgraded stable Dart analysis SDK to `2.19.2`.
 * Upgraded stable Flutter analysis SDK to `3.7.2`.
 * Upgraded preview Dart analysis SDK to `3.0.0-187.0.dev`.
 * Upgraded preview Flutter analysis SDK to `3.7.2`.

## `20230202t153800-all`
 * Bumped runtimeVersion to `2023.02.01`
 * Upgraded runtime Dart SDK to `2.19.0`.
 * Upgraded stable Dart analysis SDK to `2.19.1`.
 * Upgraded preview Dart analysis SDK to `3.0.0-179.0.dev`.
 * Upgraded dartdoc to `6.1.5`.
 * Upgraded dependencies.
 * Updated `osd.xml`: using inlined URL parameter.
 * Higher limit on dart-doc total output size (2.3G).

## `20230125t151100-all`
 * Enabled `dart3` experiment, displaying "Dart-3 ready" badges.

## `20230125t095000-all`

## `20230125t093800-all`
 * Bumped runtimeVersion to `2023.01.25`
 * Upgraded stable Flutter analysis SDK to `3.7.0`.
 * Upgraded preview Flutter analysis SDK to `3.7.0`.

## `20230124t115700-all`
 * Bumped runtimeVersion to `2023.01.24`
 * Upgraded stable Dart analysis SDK to `2.19.0`.
 * Upgraded preview Dart analysis SDK to `3.0.0-151.0.dev`.
 * Upgraded preview Flutter analysis SDK to `3.7.0-1.5.pre`.
 * Upgraded Dart 3 SDK to `3.0.0-151.0.dev`.

## `20230123t122500-all`

## `20230123t121400-all`
 * Bumped runtimeVersion to `2023.01.20`
 * Upgraded Dart 3 SDK to `3.0.0-128.0.dev`.
 * Upgraded pana to `0.21.25`.
 * `pkg/pub_worker` uses new `PANA_CACHE` directory to cache intermediate analysis results between versions of the same package.

## `20230117t133900-all`
 * Bumped runtimeVersion to `2023.01.16`
 * Upgraded stable Dart analysis SDK to `2.18.7`.
 * Upgraded preview Dart analysis SDK to `2.19.0-444.4.beta`.
 * Upgraded preview Flutter analysis SDK to `3.7.0-1.4.pre`.
 * Upgraded dependencies.

## `20230112t112900-all`
 * Bumped runtimeVersion to `2023.01.11`

## `20230105t102600-all`
 * Bumped runtimeVersion to `2023.01.03`
 * Upgraded pana to `0.21.24`.

## `20221222t115200-all`

## `20221220t161000-all`
 * Bumped runtimeVersion to `2022.12.16`
 * Upgraded stable Dart analysis SDK to `2.18.6`.
 * Upgraded stable Flutter analysis SDK to `3.3.10`.
 * Upgraded preview Dart analysis SDK to `2.19.0-444.1.beta`.
 * Upgraded preview Flutter analysis SDK to `3.7.0-1.1.pre`.
 * Upgraded pana to `0.21.23`.

## `20221208t112900-all`
 * Bumped runtimeVersion to `2022.12.07`.
 * Upgraded pana to `0.21.22`.
 * Check valid (well-formatted) dependency names at upload.
 * Check that dependencies exist at upload.

## `20221130t094900-all`
 * Increased frontend maximum instance count: 16 -> 18.
 * Increased search instance isolates: 1 -> 2.

## `20221125t092200-all`

## `20221124t133300-all`
 * Update `index.yaml` to allow tracking `PackageState`.

## `20221124t112300-all`
 * Bumped runtimeVersion to `2022.11.23`.
 * Upgraded stable Flutter analysis SDK to `3.3.9`.
 * Upgraded preview Flutter analysis SDK to ` 3.6.0-0.1.pre`.
 * Upgraded pana to `0.21.21
 * Upgraded dependencies.
 * NOTE: `api_builder` rejects requests with unexpected mime types.

## `20221110t093400-all`
 * Bumped runtimeVersion to `2022.11.04`.
 * NOTE: `api_builder` logs unexpected mime types.

## `20221103t103200-all`
 * Bumped runtimeVersion to `2022.11.02`.
 * Upgraded stable Dart analysis SDK to `2.18.4`.
 * Upgraded stable Flutter analysis SDK to `3.3.7`.
 * Upgraded pana to `0.21.20`.

## `20221027t112600-all`
 * Bumped runtimeVersion to `2022.10.27`.
 * Upgraded stable Dart analysis SDK to `2.18.3`.
 * Upgraded stable Flutter analysis SDK to `3.3.6`.
 * Upgraded preview Dart analysis SDK to `2.19.0-255.2.beta`.
 * Upgraded preview Flutter analysis SDK to `3.4.0-34.1.pre`.
 * Upgraded pana to `0.21.19`.
 * NOTE: Removed dartdoc documentation text from search index.
 * NOTE: `FlagMixin` uses `tags`, next release may remove `flags`.

## `20221004t093700-all`

## `20220929t092500-all`
 * Bumped runtimeVersion to `2022.09.29`.
 * Upgraded stable Dart analysis SDK to `2.18.2`.
 * Upgraded stable Flutter analysis SDK to `3.3.3`.

## `20220928t100800-all`
 * Bumped runtimeVersion to `2022.09.26`.
 * Upgraded pana to `0.21.18`.
 * Upgraded dartdoc to `6.1.1`.
 * Upgraded dependencies, including `markdown` to `6.0.1`.
 * NOTE: Fixed `OutgoingEmail`: all recipients in one entry.

## `20220922t114500-all`
 * Bumped runtimeVersion to `2022.09.22`.
 * Upgraded stable Dart analysis SDK to `2.18.1`.
 * Upgraded preview Dart analysis SDK to `2.19.0-146.2.beta`.
 * Upgraded preview Flutter analysis SDK to `3.4.0-17.2.pre`.
 * Upgraded dependencies in `app`, including `package:analyzer` to `4.7.0`.
 * NOTE: Started to use `OutgoingEmail` entities to track pending emails.

## `20220915t093500-all`
 * Bumped runtimeVersion to `2022.09.14`.
 * Upgraded stable Flutter analysis SDK to `3.3.2`.
 * Upgraded preview Flutter analysis SDK to `3.3.2`.
 * Upgraded pana to `0.21.17`.
 * NOTE: Increasing instance counts for `default` and `search` services.
 * NOTE: Landing page uses `CachedValue` to track top-* packages.
 * NOTE: Stopped using old bucket for package archives.

## `20220908t135900-all`
 * Bumped runtimeVersion to `2022.09.08`.
 * Upgraded runtime Dart SDK to `2.18.0`.
 * Upgraded stable Flutter analysis SDK to `3.3.1`.
 * Upgraded preview Flutter analysis SDK to `3.3.1`.
 * NOTE: Deploy new index with `gcloud app deploy index.yaml`.
 * NOTE: Started to populate search index with `is:unlisted` tag for `discontinued` and `legacy` packages.

## `20220831t123000-all`

## `20220831t114300-all`
 * Bumped runtimeVersion to `2022.08.31`.
 * Upgraded stable Flutter analysis SDK to `3.3.0`.
 * Upgraded preview Flutter analysis SDK to `3.3.0`.

## `20220830t132400-all`
 * Fixed `/api/documentation/<package>` endpoint bug.

## `20220829t082800-all`
 * Bumped runtimeVersion to `2022.08.26`.
 * Upgraded stable Dart analysis SDK to `2.18.0`.
 * Upgraded preview Dart analysis SDK to `2.18.0`.

## `20220825t132100-all`
 * NOTE: `search` stopped populating `highlightedHit` field.
 * Upgraded dependencies.
 * NOTE: Limit `/api/documentation/<package>` endpoint to the latest versions.

## `20220822t072200-all`
 * Downgraded `package:markdown` to `5.0.0`.

## `20220818t125400-all`
 * Bumped runtimeVersion to `2022.08.17`.
 * Upgraded preview Flutter analysis SDK to `3.3.0-0.3.pre`.
 * Upgraded pana to `0.21.16`.
 * Upgraded dartdoc to `6.0.1`.
 * NOTE: Started to use new public bucket for pub-dev deployment.
 * NOTE: Started serving `archive_sha256` on client API endpoints.

## `20220804t094500-all`
 * Bumped runtimeVersion to `2022.08.02`.
 * Upgraded stable Dart analysis SDK to `2.17.6`.
 * Upgraded stable Flutter analysis SDK to `3.0.5`.
 * Upgraded preview Dart analysis SDK to `2.18.0-271.4.beta`.
 * Upgraded preview Flutter analysis SDK to `3.3.0-0.1.pre`.
 * Upgraded pana to `0.21.15`.
 * Upgraded dartdoc to `6.0.0`.
 * NOTE: `LICENSE` is a required file in the new versions.
 * NOTE: Started serving package archives from the new public bucket.

## `20220705t102600-all`
 * Bumped runtimeVersion to `2022.07.05`.
 * Upgraded stable Dart analysis SDK to `2.17.5`.
 * Upgraded stable Flutter analysis SDK to `3.0.4`.
 * Upgraded pana to `0.21.14`.
 * NOTE: Relaxed processing of Youtube Playlist API response.
 * NOTE: Store and use verified URL and repository results from pana.
 * NOTE: Started to populate `PackageVersion.sha256`.

## `20220623t124000-all`
 * Bumped runtimeVersion to `2022.06.23`.
 * Upgraded stable Flutter analysis SDK to `3.0.3`.
 * Upgraded preview Flutter analysis SDK to `3.1.0-9.0.pre`.
 * Upgraded pana to `0.21.13`.
 * NOTE: Removing `Package.isWithheld`.

## `20220620t083300-all`
 * Bumped runtimeVersion to `2022.06.13`.
 * Upgraded stable Flutter analysis SDK to `3.0.2`.
 * Upgraded preview Dart analysis SDK to `2.18.0-165.1.beta`.
 * NOTE: Started to strictly match the OAuth token's audience for the scope of the current operation.
 * NOTE: Updated integrity checks before finalizing migration of `Package.isBlocked`.
 * NOTE: Blocking uploader API endpoints used by `pub` client tool.

## `20220608t083800-all`
 * Bumped runtimeVersion to `2022.06.02`.
 * Upgraded stable Dart analysis SDK to `2.17.3`.
 * Upgraded preview Flutter analysis SDK to `3.1.0`.
 * NOTE: Started to use and backfill `Package.isBlocked`.
 * NOTE: Only using the dedicated bucket for incoming package uploads.

## `20220530t115600-all`
 * Bumped runtimeVersion to `2022.05.23`.
 * Upgraded stable Dart analysis SDK to `2.17.1`.
 * Upgraded stable Flutter analysis SDK to `3.0.1`.
 * Upgraded preview Dart analysis SDK to `2.18.0-109.0.dev`.
 * Upgraded preview Flutter analysis SDK to `3.0.1`.
 * Upgraded dartdoc to `5.1.2`.
 * NOTE: Started to use the dedicated bucket for incoming package uploads.

## `20220519t133400-all`

## `20220519t124000-all`
 * Bumped runtimeVersion to `2022.05.14`.
 * Upgraded runtime Dart SDK to `2.17.0`.
 * Upgraded dependencies.
 * NOTE: Started to use and backfill `Publisher.isBlocked`.

## `20220513t212800-all`
 * Bumped runtimeVersion to `2022.05.13`.
 * Upgraded stable Flutter analysis SDK to `3.0.0`.
 * Upgraded preview Flutter analysis SDK to `3.0.0`.

## `20220509t123300-all`
 * Bumped runtimeVersion to `2022.05.09`.
 * Upgraded stable Dart analysis SDK to `2.17.0`.
 * Upgraded preview Dart analysis SDK to `2.17.0`.
 * Upgraded preview Flutter analysis SDK to `2.13.0-0.4.pre`.

## `20220505t124300-all`
 * Bumped runtimeVersion to `2022.05.03`.
 * Upgraded preview Dart analysis SDK to `2.17.0-266.7.beta`.
 * Upgraded preview Flutter analysis SDK to `2.13.0-0.3.pre`.
 * NOTE: In-page click tracking is loaded asynchronously.
   TODO: After deployment check if click tracking on the copy-to-clipboard icon is working.

## `20220425t133600-all`
 * Bumped runtimeVersion to `2022.04.21`.
 * Upgraded stable Dart analysis SDK to `2.16.2`.
 * Upgraded stable Flutter analysis SDK to `2.10.5`.
 * Upgraded preview Dart analysis SDK to `2.17.0-266.1.beta`.
 * Upgraded preview Flutter analysis SDK to `2.13.0-0.1.pre`.
 * Upgraded pana to `0.21.12`.
 * Upgraded dependencies including `package:appengine` to `0.13.2`, `package:markdown` to `5.0.0`.
 * NOTE: started to use `/static/hash-<hash>/...` URLs.

## `20220324t054900-all`
 * Bumped runtimeVersion to `2022.03.21`.
 * Upgraded preview Dart analysis SDK to `2.17.0-182.1.beta`.
 * Upgraded preview Flutter analysis SDK to `2.12.0-4.1.pre`.
 * Upgraded pana to `0.21.10`.
 * Upgraded dependencies, including `analyzer` and `pub_semver`.
 * Note: stopped calling `git gc` in Flutter analysis SDK repositories.

## `20220310t134700-all`
 * Bumped runtimeVersion to `2022.03.08`.
 * Upgraded stable Flutter analysis SDK to `2.10.3`.
 * Upgraded pana to `0.21.8`.
 * NOTE: removed `ScoreCardData.reportTypes`

## `20220302t144000-all`
 * Bumped runtimeVersion to `2022.02.25`.
 * Upgraded runtime Dart SDK to `2.16.1`
 * Upgraded preview Dart analysis SDK to `2.17.0-85.0.dev`.
 * Upgraded stable Flutter analysis SDK to `2.10.2`.
 * Upgraded preview Flutter analysis SDK to `2.11.0-0.1.pre`.
 * Upgraded dartdoc to `5.0.1`.
 * NOTE: override invalid versions at package extraction + backfill.
 * NOTE: `/static/` files are served with gzipped bytes when the request accepts it.

## `20220209t173000-all`
 * Bumped runtimeVersion to `2022.02.09`.
 * Upgrade stable Dart analysis SDK to `2.16.1`.
 * Upgraded preview Dart analysis SDK to `2.16.1`.
 * Upgraded stable Flutter analysis SDK to `2.10.0`.
 * Upgraded preview Flutter analysis SDK to `2.10.0`.

## `20220202t122400-all`
 * Bumped runtimeVersion to `2022.01.31`.
 * Upgrade stable Dart analysis SDK to `2.16.0`.
 * Upgraded preview Dart analysis SDK to `2.16.0`.
 * NOTE: additional null-safety checks in integrity verification.

## `20220128t123200-all`
 * Bumped runtimeVersion to `2022.01.27`.
 * Upgraded preview Dart analysis SDK to `2.16.0-134.5.beta`.
 * Upgraded preview Flutter analysis SDK to `2.10.0-0.3.pre`.
 * Upgraded pana to `0.21.7`.
 * Upgraded dependencies, including `googleapis`, `mailer`, `tar`.
 * NOTE: `search` index no longer uses or populates uploader `userId`.

## `20220112t121700-all`
 * Bumped runtimeVersion to `2022.01.06`.
 * Upgraded pana to `0.21.5`.
 * NOTE: Started to use `pkg/indexed_blob` to generate and serve `dartdoc` content.

## `20220106t124300-all`
 * Bumped runtimeVersion to `2021.12.17`.
 * Upgraded runtime Dart SDK to `2.15.1`
 * Upgraded stable Flutter analysis SDK to `2.8.1`.
 * Upgraded preview Flutter analysis SDK to `2.9.0-0.1.pre`.

## `20211216t102600-all`
 * Bumped runtimeVersion to `2021.12.15`.
 * Restored indexed fields in `Job`.

## `20211215t122100-all`
 * Bumped runtimeVersion to `2021.12.14`.
 * Upgrade stable Dart analysis SDK to `2.15.1`.
 * Upgraded preview Dart analysis SDK to `2.16.0-80.1.beta`.
 * Upgraded stable Flutter analysis SDK to `2.8.0`.
 * Upgraded preview Flutter analysis SDK to `2.8.0`.
 * NOTE: `UserSession` no longer indexes on `email`, `name`, `userImg` and `created` fields.

## `20211206t162600-all`
 * Renamed `retracted` field in API response object `VersionInfo`.

## `20211206t133000-all`
 * Bumped runtimeVersion to `2021.12.06`.
 * Upgrade stable Dart analysis SDK to `2.15.0`.
 * Upgraded preview Dart analysis SDK to `2.16.0-63.0.dev`.
 * Upgraded preview Flutter analysis SDK to `2.8.0-3.3.pre`.

## `20211202t154700-all`
 * Bumped runtimeVersion to `2021.11.28`.
 * NOTE: Corrected published timestamps as part of the backfill.

## `20211125t125900-all`
 * Bumped runtimeVersion to `2021.11.22`.
 * Upgraded preview Dart analysis SDK to `2.15.0-268.18.beta`.
 * Upgraded preview Flutter analysis SDK to `2.8.0-3.2.pre`.
 * NOTE: strict version checks on upload.

## `20211118t160200-all`
 * Bumped runtimeVersion to `2021.11.16`.
 * Upgraded preview Dart analysis SDK to `2.15.0-268.8.beta`.
 * Upgraded preview Flutter analysis SDK to `2.8.0-3.1.pre`.
 * NOTE: First release that includes `/help/api`.
   TODO(deferred): request community members on announce@ to self-report API use.
 * NOTE: removed in-memory buffering in `pkg/pub_dartdoc`.

## `20211108t124400-all`
 * NOTE: Verify backfill logs (`[backfill-version-count-*]` entries) after a few days of this release.

## `20211104t151100-all`
 * Bumped runtimeVersion to `2021.11.01`.
 * Upgraded preview Flutter analysis SDK to `2.7.0-3.1.pre`.
 * Upgraded pana to `0.21.4`.
 * Upgraded dependencies (e.g. `package:analyzer` to `2.7.0`).

## `20211027t134800-all`
 * Bumped runtimeVersion to `2021.10.26`.
 * Upgraded stable Dart analysis SDK to `2.14.4`.
 * Upgraded stable Flutter analysis SDK to `2.5.3`.
 * Upgraded preview Dart analysis SDK to `2.15.0-178.1.beta`.
 * Upgraded preview Flutter analysis SDK to `2.7.0-3.0.pre`.
 * Upgraded dartdoc to `4.1.0`.
 * NOTE: Started to use cached package list from NameTracker instead of Datastore queries with offset.
 * NOTE: `/api/packages/<package>` calls only use `gzip` cache, which may increase
         CPU utilization if there are many clients that do not accept the `gzip` content-encoding.
 * NOTE: Started to use cached package list for all use cases where a list of package versions is required.
 * NOTE: started to populate and use `Package.versionCount`.
         TODO(deferred): add an integrity check in the next release.

## `20211013t105500-all`
 * Bumped runtimeVersion to `2021.10.12`.
 * Upgraded stable Dart analysis SDK to `2.14.3`.
 * Upgraded stable Flutter analysis SDK to `2.5.2`.
 * Upgraded dartdoc to `4.0.0`.
 * Upgraded pana to `0.21.3`.
 * Upgraded dependencies (e.g. `package:analyzer` to `2.5.0`).
 * NOTE: Migrated SearchConsole API.
         When deploying publisher registration should be manually tested before migration.
 * NOTE: Atom feed returns the latest 100 package versions published.
         A package may be present more than once.
         Instead of the `README.md`, the feed contains only the `description:` field from `pubspec.yaml`.
 * NOTE: `/api/packages/<package>` calls are now cached and served with `gzip` content-encoding
         when the client sends accept header in the request (`pub` client does send it).

## `20211001t132700-all`

## `20210930t141400-all`

## `20210930t141200-all`
 * Bumped runtimeVersion to `2021.09.27`.
 * Upgraded stable Dart analysis SDK to `2.14.2`.
 * Upgraded preview Dart analysis SDK to `2.15.0-82.2.beta`.
 * Upgraded stable Flutter analysis SDK to `2.5.1`.
 * Upgraded preview Flutter analysis SDK to `2.6.0-5.2.pre`.
 * Upgraded dartdoc to `3.1.0`.
 * Upgraded pana to `0.21.2`.
 * Upgraded dependencies (e.g. `package:analyzer` to `2.3.0`).

## `20210916t115700-all`
 * Bumped runtimeVersion to `2021.09.15`.
 * Upgraded runtime Dart SDK to `2.14.1`
 * Upgraded stable Dart analysis SDK to `2.14.1`.
 * Upgraded preview Dart analysis SDK to `2.15.0-82.1.beta`.
 * Upgraded stable Flutter analysis SDK to `2.5.0`.
 * Upgraded preview Flutter analysis SDK to `2.5.0`.
 * Upgraded pana to `0.21.1+1`.
 * NOTE: Disabled report size trimming in `ScoreCard`.

## `20210907t091200-all`
 * Bumped runtimeVersion to `2021.09.06`.
 * Upgraded stable Dart analysis SDK to `2.14.0`.

## `20210902t171900-all`
 * Bumped runtimeVersion to `2021.09.02`.
 * Upgraded dependencies (e.g. `package:analyzer` to `2.2.0`).

## `20210826t165000-all`
 * Bumped runtimeVersion to `2021.08.25`.
 * Upgraded preview Flutter analysis SDK to `2.5.0-5.2.pre`.
 * Upgraded dartdoc to `2.0.0`.
 * NOTE: increased the number of search service instances to 4 (autoscale up to 6).
 * Limit `pkg/pub_dartdoc` output to 2 GiB and 10M files.

## `20210819t120700-all`
 * Bumped runtimeVersion to `2021.08.17`.
 * Upgraded preview Dart analysis SDK to `2.14.0-377.7.beta`
 * Upgraded pana to `0.20.0`.
 * NOTE: started to populate and use `PackageDocument.uploaderUserIds`
         TODO(deferred): remove `PackageDocument.uploaderEmails` in a future release
 * NOTE: added weekly (versioned) periodic task: `check-datastore-integrity`.

## `20210812t143400-all`
 * Bumped runtimeVersion to `2021.08.12`.
 * Upgraded preview Dart analysis SDK to `2.14.0-377.4.beta`
 * Upgraded preview Flutter analysis SDK to `2.5.0-5.1.pre`.
 * Upgraded pana to `0.19.1`.
 * Upgraded dartdoc to `1.0.2`.
 * Upgraded `package:analyzer` to `2.0.0`.

## `20210728t125700-all`
 * Bumped runtimeVersion to `2021.07.27`.
 * Upgraded runtime Dart SDK to `2.13.4`
 * Upgraded dependencies.
 * NOTE: enabled activity log UI without experimental flag.
 * NOTE: added `PackageVersion.isRetracted`.
         TODO(deferred): make it required, and add it to integrity checks.
 * NOTE: added weekly (versioned) periodic task: `backfill-new-fields`.
 * Limit `pkg/pub_dartdoc` output to 2 GiB and 10M files.

## `20210722t120000-all`
 * Bumped runtimeVersion to `2021.07.21`.
 * Upgraded preview Dart analysis SDK to `2.14.0-301.2.beta`
 * Upgraded pana to `0.19.0`.
 * Upgraded dependencies.

## `20210713t112200-all`
 * Bumped runtimeVersion to `2021.07.08`.
 * Migrated `pkg/api_builder` and most of `app/` to null-safety.
 * Upgraded stable Dart analysis SDK to `2.13.4`.
 * Upgraded stable Flutter analysis SDK to `2.2.3`.
 * Upgraded preview Dart analysis SDK to `2.14.0-188.5.beta`
 * Upgraded preview Flutter analysis SDK to `2.3.0-24.1.pre`.
 * Upgraded dartdoc to `1.0.0`.
 * NOTE: `app/bin/server.dart` is migrated to null-safety.

## `20210622t160400-all`
 * Bumped runtimeVersion to `2021.06.21`.
 * Upgraded preview Dart analysis SDK to `2.14.0-188.3.beta`

## `20210617t110000-all`
 * Redeploy `cron.yaml` as we have stopped backups through this mechanism.
 * Bumped runtimeVersion to `2021.06.16`.
 * Upgraded runtime Dart SDK to `2.13.3`.
 * Upgraded stable Dart analysis SDK to `2.13.3`.
 * Upgraded preview Dart analysis SDK to `2.13.3`.
 * Upgraded stable Flutter analysis SDK to `2.2.2`.
 * Upgraded preview Flutter analysis SDK to `2.2.2`.
 * Upgraded pana to `0.18.2`.
 * NOTE: Stopped creating and using dartdoc data for Dart SDK.

## `20210610t211000-all`

## `20210610t171300-all`
 * Bumped runtimeVersion to `2021.06.08`.
 * Upgraded dartdoc to `0.45.0`.
 * NOTE: Stopped creating `ScoreCardReport` entities.

## `20210603t155700-all`
 * Bumped runtimeVersion to `2021.06.01`.
 * Upgraded stable Flutter analysis SDK to `2.2.1`.
 * Upgraded preview Flutter analysis SDK to `2.2.1`.
 * Upgraded pana to `0.17.1`.
 * Upgraded dartdoc to `0.44.0`.
 * Upgraded package dependencies, including:
   * `package:appengine` to `0.13.0`
   * `package:gcloud` to `0.8.0`
   * `package:googleapis` to `3.0.0`
   * `package:http` to `0.13.0`
   * `package:mailer` to `5.0.0`
   * `package:tar` to `0.4.0`
 * NOTE: Removed `packages` and `PackageScore` from search results.
 * NOTE: `gc-dartdoc-storage-bucket` logs the total number of entries deleted.
 * NOTE: Started to store report data on `ScoreCard` entities too.

## `20210526t104100-all`
 * Bumped runtimeVersion to `2021.05.25`.
 * Upgraded stable Dart analysis SDK to `2.13.1`.
 * Upgraded preview Dart analysis SDK to `2.13.1`.
 * Upgraded pana to `0.17.0`.

## `20210520t112100-all`
 * Bumped runtimeVersion to `2021.05.19`.
 * Upgraded stable Flutter analysis SDK to `2.2.0`.
 * Upgraded preview Flutter analysis SDK to `2.2.0`.
 * Upgraded dartdoc to `0.43.0`.
 * NOTE: Started to display `PackageHit` and `SdkLibraryHit` results.

## `20210517t183200-all`
 * Bumped runtimeVersion to `2021.05.17`.
 * Upgraded stable Dart analysis SDK to `2.13.0`.
 * Upgraded preview Dart analysis SDK to `2.13.0`.
 * Upgraded preview Flutter analysis SDK to `2.2.0-10.3.pre`.
 * Upgraded pana to `0.16.2`.

## `20210511t144600-all`
 * Bumped runtimeVersion to `2021.05.11`.

## `20210510t142700-all`
 * Bumped runtimeVersion to `2021.05.10`.
 * Upgraded preview Dart analysis SDK to `2.13.0-211.14.beta`.
 * NOTE: search API started to emit `PackageHit` and `SdkLibraryHit`.

## `20210506t120400-all`
 * Bumped runtimeVersion to `2021.05.03`.
 * Upgraded stable Flutter analysis SDK to `2.0.6`.
 * Upgraded preview Flutter analysis SDK to `2.2.0-10.2.pre`.
 * NOTE: `DartdocEntry` status files are no longer stored in the Bucket,
          only in Datastore's `DartdocRun` entity.

## `20210428t105500-all`
 * Bumped runtimeVersion to `2021.04.27`.
 * Upgraded stable Dart analysis SDK to `2.12.4`.
 * Upgraded preview Dart analysis SDK to `2.13.0-211.13.beta`.
 * Upgraded stable Flutter analysis SDK to `2.0.5`.
 * Upgraded preview Flutter analysis SDK to `2.2.0-10.1.pre`.
 * Upgraded pana to `0.16.0`.
 * Upgraded a few dependencies including `markdown`, `pub_semver` and `yaml`.

## `20210419t154700-all`

## `20210419t134200-all`
 * Re-enabled YouTube integrations with `cached_value` pattern.
 * Upgraded `package:appengine` to `0.12.0`.
 * Periodic tasks are now scoped to `global` or `runtimeVersion`.
   NOTE: added weekly periodic task: `delete-old-neat-task-statuses`.

## `20210407t142600-all`
 * Bumped runtimeVersion to `2021.04.06`.
 * Upgraded stable Dart analysis SDK to `2.12.2`.
 * Upgraded stable Flutter analysis SDK to `2.0.4`.
 * Upgraded dartdoc to `0.42.0`.
 * NOTE: Expected reduction in Job-related API calls.

## `20210325t074600-all`
 * Tempoarily disabled youtube integration.

## `20210324t155000-all`

 * Bumped runtimeVersion to `2021.03.19`.
 * Upgraded preview Dart analysis SDK to `2.13.0-116.1.beta`.
 * Upgraded stable Flutter analysis SDK to `2.0.3`.
 * Upgraded preview Flutter analysis SDK to `2.1.0-12.2.pre`.

## `20210315t154700-all`
 * Bumped runtimeVersion to `2021.03.15`.
 * Upgraded runtime Dart SDK to `2.12.0`.
 * Upgraded stable Dart analysis SDK to `2.12.1`.
 * Upgraded preview Dart analysis SDK to `2.12.1`.
 * Upgraded stable Flutter analysis SDK to `2.0.2`.
 * Upgraded preview Flutter analysis SDK to `2.0.2`.
 * Upgraded dartdoc to `0.40.0`.
 * Upgraded pana to `0.15.4`.

## `20210303t195300-all`
 * Bumped runtimeVersion to `2021.03.03`.
 * Upgraded pana to `0.15.3`.
 * Upgraded stable Flutter analysis SDK to `2.0.0`.
 * Upgraded preview Flutter analysis SDK to `2.0.0`.

## `20210302t130300-all`
 * Bumped runtimeVersion to `2021.03.02`.
 * Upgraded pana to `0.15.2`.
 * Upgraded stable Dart analysis SDK to `2.12.0`.
 * Upgraded preview Dart analysis SDK to `2.12.0`.
 * Upgraded stable Flutter analysis SDK to `1.26.0-17.8.pre`.
 * Upgraded preview Flutter analysis SDK to `1.26.0-17.8.pre`.

## `20210224t144700-all`
 * Bumped runtimeVersion to `2021.02.24`.
 * Upgraded pana to `0.15.1+1`.
 * Upgraded preview Dart analysis SDK to `2.12.0-259.15.beta`.
 * Upgraded preview Flutter analysis SDK to `1.26.0-17.6.pre`.
 * NOTE: added daily periodic tasks: `delete-old-dartdoc-sdks`,
         `delete-old-search-snapshots`, `delete-old-dartdoc-runs`,
         `delete-expired-dartdoc-runs`, `gc-dartdoc-storage-bucket`.
 * NOTE: Running `git gc` regularly, disk full events (#4458) should decrease.
 * NOTE: started creating `DartdocRun` entities in Datastore.
   TODO(deferred): we may use these entities instead of Bucket objects
                   to scan and load `DartdocEntry`.
 * NOTE: Job processing uses a cached list of available entries.

## `20210215t122000-all`
 * Bumped runtimeVersion to `2021.02.12`.
 * Split: stable Dart analysis SDK to `2.10.5`.
 * Upgraded preview Dart analysis SDK to `2.12.0-259.9.beta`.
 * Split: stable Flutter analysis SDK to `1.22.6`.
 * Upgraded preview Flutter analysis SDK to `1.26.0-17.5.pre`.
 * Deploy `index.yaml` to remove composite index for History.
 * Run `app/bin/tools/remove_history.dart` after the release got deployed.
 * NOTE: added daily periodic tasks: `delete-expired-audit-log-records`,
         `delete-expired-consents`, `delete-expired-sessions`,
         `delete-old-jobs`, `delete-old-scorecards`.
 * Removed all usage of `app/static/js/gtag.js` it can be removed after a few
   runtimeVerions when we are no-longer serving old generated dartdoc files.

## `20210203t120700-all`

## `20210202t151000-all`
 * Bumped runtimeVersion to `2021.01.29`.
 * NOTE: the release starts to create `AuditLogRecord`s for all the existing
         `History` entries. `History` entries could be removed after this release.

## `20210129t103600-all`
 * Bumped runtimeVersion to `2021.01.26`.
 * Upgraded Flutter to `1.25.0-8.3.pre` (beta).
 * NOTE: the release starts to populate preview version fields and runs
         a periodic task to update it.

## `20210119t122300-all`
 * Bumped runtimeVersion to `2021.01.18`.
 * Upgraded dartdoc to `0.39.0`.
 * Run `app/bin/tools/clear_package_properties.dart` after the release got deployed.
   This clears the `download` property in `Package` and `PackageVersion`.
 * Run `app/bin/tools/remove_packageversionpubspec.dart` after the release got deployed.
 * Dartdoc timeout increased for latest stable versions, no more retry on timeout.

## `20210111t165700-all`
 * Bumped runtimeVersion to `2021.01.07`.
 * Upgraded pana to `0.14.10`.
 * NOTE: `downloads` property in `Package` and `PackageVersion` is no longer populated.
   TODO(deferred): schedule cleanup after this release.
 * NOTE: `PackageVersionPubspec` is no longer used or added.
   TODO(deferred): schedule remove the script after this release.

## `20201222t135400-all`
 * Bumped runtimeVersion to `2020.12.21`.
 * Upgraded Dart analysis SDK to `2.12.0-133.2.beta`.
 * Upgraded Flutter to `1.25.0-8.1.pre` (beta).
 * Run `app/bin/tools/backfill_package_fields.dart`.
 * NOTE: `PackageVersionPubspec` is no longer used in dependency graph calculation.
         The next release may remove the use of the entity.
 * NOTE: `PanaReport.pkgDependencies` removed (was deprecated in the previous release).

## `20201210t173100-all`
 * Bumped runtimeVersion to `2020.12.09`.
 * Upgraded dartdoc to `0.38.0`.
 * Using fused json-utf8 converters in JSON API responses and binary
   serialization of JSON blobs in Datastore entities.
 * Run `app/bin/tools/backfill_audit.dart` after the release got deployed.
 * NOTE: `PanaReport` has deprecated `pkgDependencies`.
         The field can be removed after this release is stable.
 * NOTE: added `Package`'s `latestPublished` and `latestPrereleasePublished`.
         TODO(deferred): schedule backfill after this release.
 * NOTE: `downloads` property in `Package` and `PackageVersion` is deprecated
         and no longer `required`.

## `20201126t141046-all`
 * Bumped runtimeVersion to `2020.11.25`.
 * Upgraded pana to `0.14.9`.
 * Run `app/bin/tools/clear_package_properties.dart` after the release got deployed.

## `20201120t114109-all`
 * Bumped runtimeVersion to `2020.11.20`.
 * Upgraded Dart analysis SDK to `2.12.0-51.0.dev`.
 * Upgraded Flutter to `1.24.0-10.2.pre`.
 * Upgraded dartdoc to `0.37.0`.
 * NOTE: `PackageVersion`'s `readme`, `changelog` and `example` fields
         are no longer used (and not updated on uploading a version).
         TODO(deferred): run cleanup after this release.

## `20201118t154758-all`
 * Enable experimental features related to null-safety.
 * Decreased search page cache timeout to 1 minute.

## `20201117t150026-all`
 * Bumped runtimeVersion to `2020.11.17`.
 * Upgraded Dart analysis SDK to `2.12.0-29.0.dev`.
 * Upgraded Flutter to `1.24.0-10.1.pre`.
 * Upgraded pana to `0.14.8`.

## `20201110t141717-all`
 * Bumped runtimeVersion to `2020.11.05`.
 * Upgraded Flutter to `1.22.3`.
 * Upgraded dartdoc to `0.36.2`.
 * Removed `Package.doNotAdvertise`.

## `20201029t121523-all`
 * Bumped runtimeVersion to `2020.10.28`.
 * Upgraded Dart analysis SDK to `2.10.3`.
 * Upgraded pana to `0.14.5`.
 * Package page is rendered using `PackageVersionInfo` and `PackageVersionAsset`.
 * `/api/packages` API no longer returns incorrect 404 (#4192).

## `20201020t163909-all`
 * Bumped runtimeVersion to `2020.10.19`.
 * Upgraded Flutter to `1.22.2`.

## `20201016t121934-all`
 * Bumped runtimeVersion to `2020.10.15`.
 * Upgraded Dart analysis SDK to `2.10.2`.
 * `Package.doNotAdvertise` is no longer a required property.
   Deferred: we should remove it after this is the only release in prod.

## `20201014t110621-all`
 * Bumped runtimeVersion to `2020.10.09`.
 * Upgraded Flutter to `1.22.1`.
 * Upgraded dartdoc to `0.35.0`.

## `20201007t150845-all`
 * Bumped runtimeVersion to `2020.10.06`.
 * Upgraded runtime Dart SDK to `2.10.0`.
 * Upgraded Dart analysis SDK to `2.10.1`.

## `20201001t180935-all`
 * Bumped runtimeVersion to `2020.10.01`.
 * Upgraded Dart analysis SDK to `2.10.0`.
 * Upgraded Flutter to `1.22.0`.
 * Upgraded pana to `0.14.4`.
 * Disabled dependent package trigger for `dartdoc` jobs.

## `20200924t135455-all`
 * Minor fixes to search.

## `20200918t112352-all`
 * Bumped runtimeVersion to `2020.09.16`.
 * Upgraded Flutter to `1.20.4`.
 * Upgraded dartdoc to `0.34.0`.
 * Deferred: 14 days after the release, remove the `UserSession.userIdKey` property.
 * Using new email sending flow, configuration should be tested before switching traffic.

## `20200910t113209-all`
 * Run `app/bin/tools/check_integrity.dart` **before deploying** the new release.
 * Bumped runtimeVersion to `2020.09.09`.
 * Upgraded Dart analysis SDK to `2.9.3`.
 * Upgraded Flutter to `1.20.3`.

## `20200908t122904-all`
 * Run `app/bin/tools/backfill_users.dart` to backfill `User.isBlocked`.
 * Run `app/bin/tools/backfill_package_fields.dart` to backfill `Package.isWithheld`.

## `20200901t143840-all`
 * Bumped runtimeVersion to `2020.09.01`.
 * Upgraded pana to `0.14.3`.
 * Run `app/bin/tools/backfill_package_fields.dart` to backfill `Package.isUnlisted`.

## `20200826t111121-all`
 * Bumped runtimeVersion to `2020.08.25`.
 * Upgraded Flutter to `1.20.2`.
 * Upgraded dartdoc to `0.32.4`.
 * Upgraded pana to `0.14.2`.

## `20200812t113537-all`
 * Bumped runtimeVersion to `2020.08.12`.
 * Upgraded runtime Dart SDK to `2.9.0`.
 * Upgraded Flutter to `1.20.1`.
 * Upgraded dartdoc to `0.32.3`.
 * Upgraded pana to `0.14.1`.
 * Potential memory consumption changes:
   * the SDK seems to consume more memory
   * the `search` index no longer stores the combined text, should need less memory

## `20200806t141051-all`
 * Bumped runtimeVersion to `2020.08.05`.
 * Upgraded Flutter to `1.20.0`.

## `20200804t154113-all`
 * Bumped runtimeVersion to `2020.08.03`.
 * Upgraded Dart analysis SDK to `2.9.0`.
 * Use only Datastore-based DartdocEntry for all user-facing queries.
 * Upgraded dependencies in `app/`.

## `20200723t081306-all`
 * Avoid indexing of `textContent`.

## `20200722t113338-all`
 * Fix font-size regression.

## `20200721t164337-all`
 * Bumped runtimeVersion to `2020.07.21`.
 * Upgraded pana to `0.13.16`
 * Fixed: storing dartdoc entries on `DartdocReport`.
 * `search` removed support for order by `health` and `maintenance`.

## `20200714t110212-all`
 * Enabled new UI by default.
 * Increased diskspace for analyzer and dartdoc to 25 GB

## `20200710t174722-all`
 * Bumped runtimeVersion to `2020.07.10`.
 * Upgraded pana to `0.13.15`

## `20200707t190831-all`
 * Bumped runtimeVersion to `2020.07.07`.
 * Upgraded pana to `0.13.14`
 * `search` supports order by `points`.
 * Updated the session management during sign-in/sign-out flow:
   * Reduce the number of `DELETE /api/account/session` requests (mostly for non-authorized visitors).
   * These should be tested upon deployment.

## `20200702t124059-all`
 * Bumped runtimeVersion to `2020.07.02`.
 * Upgraded pana to `0.13.13`
 * Upgraded Flutter to `1.17.5`.
 * Upgraded `gcloud` to `0.7.3`, using the new `delimiter` to recursively
   delete from storage buckets.
 * `/documentation/` serving changed: content entry lookup first checks Datastore entity.
 * `search` service:
   * uses `Package.likes` as part of the default ranking.
   * index skips updates when task timestamp predates index document.
   * Reduced frequency and concurrency of search snapshot write to storage bucket.
   * Spaced scheduled updates in search index: package update frequency decreases
     after two years (from daily to weekly after 14 years).

## `20200610t120907-all`
 * Bumped runtimeVersion to `2020.06.10`.
 * Upgraded Dart analysis SDK to `2.8.4`.
 * Upgraded Flutter to `1.17.3`.
 * Upgraded dartdoc to `0.32.1`.
 * Upgraded pana to `0.13.9+1`
 * Removed `PackageVersion.sortOrder`.

## `20200529t114421-all`
 * Disabled dartdoc deletion until retention issue has been solved.

## `20200528t100233-all`
 * Bumped runtimeVersion to `2020.05.26`.
 * Upgraded dartdoc to `0.32.0`.

## `20200526t143103-all`
 * Bumped runtimeVersion to `2020.05.15`.
 * Upgraded Dart runtime SDK to `2.8.2`.
 * Upgraded Flutter to `1.17.1`.
 * Deploy `index.yaml` to update index definition for `Like`
   `gcloud datastore indexes create index.yaml`
 * Connection to `redis` is reopened every hour.

## `20200513t104411-all`
 * Bumped runtimeVersion to `2020.05.08`.
 * Upgraded Dart runtime SDK to `2.8.1`.
 * Upgraded Flutter to `1.17.0`.
 * Upgraded package dependencies.

## `20200504t152808-all`
 * Bumped runtimeVersion to `2020.05.03`.
 * Upgraded Dart analysis SDK to `2.8.1`.
 * Upgraded Flutter to `1.17.0-3.4.pre`.
 * Updated pana to `0.13.8`.

## `20200422t171319-all`
 * Bumped runtimeVersion to `2020.04.22`.
 * Upgraded dartdoc to `0.31.0`.

## `20200407t121442-all`
 * Bumped runtimeVersion to `2020.04.07`.
 * Upgraded Flutter to `1.12.13+hotfix.9`.
 * Upgraded dartdoc to `0.30.3`.
 * Updated pana to `0.13.7`.

## `20200324t171808-all`
 * Bumped runtimeVersion to `2020.03.24`.
 * New atom feed ID scheduled to go live at 2020-04-04. Change this hardcoded
   date if the release does not go live before 2020-04-02.
 * Updated pana tot `0.13.6`.

## `20200309t104246-all`
 * Bumped runtimeVersion to `2020.03.09`.
 * Upgraded dartdoc to `0.30.2`.

## `20200304t104107-all`
 * Fix flutter favorite listing.

## `20200302t133833-all`
 * Bumped dependencies.

## `20200224t150327-all`
 * Bumped runtimeVersion to `2020.02.19`.
 * Upgraded Flutter to `1.12.13+hotfix.8`.
 * Upgraded dartdoc to `0.30.1`.

## `20200210t103200-all`
 * Bumped runtimeVersion to `2020.02.07`.
 * Upgraded Flutter to `1.12.13+hotfix.7`.
 * Upgraded pana to `0.13.5`

## `20200127t111331-all`
 * Bumped runtimeVersion to `2020.01.24`.
 * Upgraded runtime SDK to `2.7.1`.

## `20200114t145115-all`
 * Bumped runtimeVersion to `2020.01.13`.
 * Upgraded dartdoc to `0.30.0+1`.
 * Upgraded pana to `0.13.4` (restricted linter rules to `pedantic` `1.8.0`).

## `20191218t150816-all`
 * Upgraded runtime SDK to `2.7.0`.
 * Bumped runtimeVersion to `2019.12.13`.
 * Upgraded Flutter to `1.12.13+hotfix.5`.
 * Upgraded pana to `0.13.2`.
 * Removed the use of `platformTags` from `pana` analysis,
   and also the use of `platform` in search queries (#3167).
* Run `app/bin/tools/backfill_likes.dart` to backfill `Like.packageName`.

## `20191210t151931-all`
 * Upgraded dart to `2.7.0`.
 * Upgraded Flutter to `1.12.13+hotfix.4`.
 * Bumped runtimeVersion to `2019.12.10`.
 * A few nit CSS fixes.

## `20191209t173621-all`
 * Fixed fallback tag generation for flutter.

## `20191209t144508-all`
 * Bumped runtimeVersion to `2019.12.09`.
 * Upgraded pana to `0.13.1+4`.

## `20191206t130338-all`
 * Fallback to tags derived from older score cards.

## `20191205t152333-all`
 * Bumped runtimeVersion to `2019.12.05+1`.
 * Upgraded Flutter to `1.12.13+hotfix.2`.
 * Upgraded pana to `0.13.1+2`.
 * Upgraded dartdoc to `0.29.1`.

## `20191128t123245-all`
 * Run `app/bin/tools/backfill_package_fields.dart` to backfill
   `Package.assignedTags`.

## `20191127t111711-all`
 * Added 'my liked packages' page behind an experimental flag.

## `20191120t113136-all`
 * Bumped runtimeVersion to `2019.11.12`.
 * Upgraded tool SDK to Dart `2.6.1`.
 * Removed support for old `Consent` format.

## `20191111t112217-all`
 * Run `app/bin/tools/backfill_package_fields.dart` to backfill `Package`
   entities by populating the `likes`, `isDiscontinued` and `doNotAdvertise` properties.
 * Upgraded runtime SDK to `2.6.0`.
 * Upgraded package dependencies.
 * Refactored `Consent`:
   * new entities do not have the user in their key
   * WARNING: user merge on pending old consent entities does not work
 * Removed support for old uploader invites.
 * Added thumb-up button and likes functionality in the UI.

## `20191104t103859-all`
 * Refactored `Consent`:
   * new entities contain `userId` (if it is known upfront)  
 * Search updates:
   * #2968 may increase CPU latencies while serving a query
 * Bumped runtimeVersion to `2019.11.01`.
 * Upgraded tool SDK to Dart `2.6.0`.
 * Upgraded Flutter SDK to `1.9.1+hotfix.6`.

## `20191028t120414-all`
 * Run `app/bin/tools/backfill_packagelikes.dart` to backfill `Package`
   entities by populating the `likes` property.
 * Added API endpoints and backend implementation for package likes.
 * Force account selection on login.
 * Bumped runtimeVersion to `2019.10.22`.
 * Upgraded dartdoc to `0.28.8` (upgraded analyzer).
 * Fixed race condition in user creation flow.

## `20191015t141342-all`
 * Minor fixes to publisher texts.

## `20191010t103137-all`
 * Minor template adjustments.

## `20191009t181835-all`
 * Releasing publishers.

## `20191009t104315-all`
 * Fixed UI page cache issue.
 * Updated confirmation message about cache updates.

## `20191008t163533-all`
 * Minor NPE fixes in dartdoc process.

## `20191008t123347-all`
 * Minor fixes of JS when the experimental flag is not on.

## `20191007t110314-all`

 * Upgraded to Dart `2.5.0`.
 * Upgraded `package:markdown` to `2.1.0`.
 * Search index contains `publisherId` and `owners` fields, the first startup
   needs to have 1-2 hours before all the packages get re-indexed with them.
   After that, they will be part of the index snapshot and will be available
   as other parts of the index.
 * Upgraded Flutter SDK to `1.9.1+hotfix.4`.
 * Bumped runtimeVersion to `2019.10.07`.

## `20190910t122708-all`

 * Upgraded tool SDK to Dart `2.5.0`.
 * Upgraded Flutter SDK to `1.9.1+hotfix.2`.
 * Upgraded pana to `0.12.21` (upgraded analyzer).
 * Upgraded dartdoc to `0.28.5` (upgraded analyzer).
 * Bumped runtimeVersion to `2019.09.10`.

## `20190828t095814-all`

 * Run `app/bin/tools/backfill_users.dart` to backfill `User`
   entities in datastore (populates `isDeleted` flag).
 * Upgraded pana to `0.12.20` (upgraded analyzer).
 * Bumped runtimeVersion to `2019.08.26`.

## `20190814t134432-all`

 * Upgraded dartdoc to `0.28.4` (upgraded analyzer).
 * Upgraded Flutter SDK to `1.7.8+hotfix.4`.
 * Bumped runtimeVersion to `2019.08.13`.
 * Increased HSTS duration to a year.

## `20190711t114908-all`
 
 * Fix NPE in cache logic.

## `20190710t115923-all`

 * Upgraded Flutter to `1.7.8+hotfix.3`.
 * Bumped runtimeVersion to `2019.07.10`.

## `20190708t104225-all`

 * Fixed issue with sdk dependencies.

## `20190704t133404-all`

 * Upgraded to Dart `2.4.0`.
 * Bumped runtimeVersion to `2019.05.03`.

## `20190626t135754-all`

 * Downgraded `package:appengine` to `0.6.1` due to `grpc` issues.

## `20190625t130656-all`

 * Upgraded `package:appengine` to `0.7.0`, need to watch for side-effects.
 * Update project to use split health checks, run:
   `gcloud app update --split-health-checks --project dartlang-pub`
 * Upgraded `pana` (`0.12.19`).
 * Bumped runtimeVersion to `2019.06.24`.

## `20190617t112618-all`

 * `search` service is using custom liveness and readiness checks.
 * Search results (top packages, listing pages) use local fallbacks.
 * Upgraded `pana` (`0.12.18`), runtime, and analysis Dart SDK (`2.3.2`).
 * Bumped runtimeVersion to `2019.06.17`.

## `20190529t163905-all`

 * Upgraded `pana` (`0.12.17`).
 * Bumped runtimeVersion to `2019.05.29`.

## `20190522t135532-all`

 * Removed support for legacy auth tokens (without `user_id`).
   Users with legacy tokens will be requested to login again.
 * Upgraded `pana` (`0.12.16`), Dart SDK (`2.3.1`), and downgraded Flutter SDK (`1.5.4-hotfix.2`).
 * Bumped runtimeVersion to `2019.05.22`.

## `20190508t114341-all`

 * Upgraded `pana` (`0.12.15`), Dart SDK (`2.3.0`), and Flutter SDK (`1.5.8`).
 * Bumped runtimeVersion to `2019.05.07`.

## `20190503t145023-all`

 * Redirect UI traffic to `pub.dev`.
 * Emit `pub.dev` as primary host URL.
 * Bumped runtimeVersion to `2019.05.03` to trigger `dartdoc` content generation with the new primary hosts.

## `20190503t132754-all`

 * Fixed the bug in dynamic OAuth `redirect_uri` calculation.

## `20190502t154607-all`

 * Enabled new design on `pub.dev` (redirects still missing).
 * Dependency graph monitoring in a separate isolate of the `frontend` service.
 * `/feed.atom` changes random seed to generate `UUID` for feed entry.

## `20190416t133139-all`

 * Old dartdoc content will be deleted after 180 days, even if it is the only successful dartdoc run.

## `20190404t123731-all`

 * `Package.uploaderEmails` and `PackageVersion.uploaderEmail` is no longer used/updated.
 * Removed `namespace` and `qualifiedPackage` fields from `PackageVersionPubspec` and `PackageVersionInfo`.
 * Upgrade Flutter SDK to 1.4.7, bumped runtimeVersion to `2019.04.02`.
 * Dependency graph monitoring uses `PackageVersionPubspec`, and triggers affected notifications internally.

## `20190325t131912-all`

 * Fixes to invitation logic.

## `20190320t135247-all`

 * Run `gcloud app deploy cron.yaml` to update cron-job retry logic.

 * Behaviour changes:

   * OAuth: accept only validated e-mails that look like e-mails (have @, and e-mail-like structure).

## `20190306t115839-all`
 
 * Run `app/bin/tools/backfill_packageversions.dart` to backfill `PubSpec`
   entities in datastore (these entitites are not in use yet).
 * Bumped runtimeVersion to `2019.03.05`.<|MERGE_RESOLUTION|>--- conflicted
+++ resolved
@@ -2,14 +2,9 @@
 AppEngine version, listed here to ease deployment and troubleshooting.
 
 ## Next Release (replace with git tag when deployed)
-<<<<<<< HEAD
  * Upgraded runtime Dart SDK to `3.5.0-196.0.dev`.
- * Bumped runtimeVersion to `2024.05.29`.
- 
-=======
  * Bumped runtimeVersion to `2024.05.30`.
  * Upgraded pana to `0.22.5`.
->>>>>>> 70bab743
 
 ## `20240529t113700-all`
  * Bumped runtimeVersion to `2024.05.28`.
