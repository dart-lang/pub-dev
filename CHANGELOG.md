--- conflicted
+++ resolved
@@ -5,11 +5,8 @@
  * Bumped runtimeVersion to `2024.05.22`.
  * Upgraded runtime Dart SDK to `3.4.0`.
  * Upgraded dependencies.
-<<<<<<< HEAD
  * Upgraded dartdoc to `8.0.9`.
-=======
  * Note: started to populate `Consent.fromAgent` field.
->>>>>>> 9e08ebc5
 
 ## `20240514t110800-all`
  * Fixes copy icon issue.
