Important changes to data models, configuration, and migrations between each
AppEngine version, listed here to ease deployment and troubleshooting.

## Next Release (replace with git tag when deployed)
<<<<<<< HEAD
 * Deploy new index with `gcloud app deploy index.yaml`.
=======
 * NOTE: `search` stopped populating `highlightedHit` field.

## `20220822t072200-all`
 * Downgraded `package:markdown` to `5.0.0`.

## `20220818t125400-all`
 * Bumped runtimeVersion to `2022.08.17`.
 * Upgraded preview Flutter analysis SDK to `3.3.0-0.3.pre`.
 * Upgraded pana to `0.21.16`.
 * Upgraded dartdoc to `6.0.1`.
 * NOTE: Started to use new public bucket for pub-dev deployment.
 * NOTE: Started serving `archive_sha256` on client API endpoints.

## `20220804t094500-all`
 * Bumped runtimeVersion to `2022.08.02`.
 * Upgraded stable Dart analysis SDK to `2.17.6`.
 * Upgraded stable Flutter analysis SDK to `3.0.5`.
 * Upgraded preview Dart analysis SDK to `2.18.0-271.4.beta`.
 * Upgraded preview Flutter analysis SDK to `3.3.0-0.1.pre`.
 * Upgraded pana to `0.21.15`.
 * Upgraded dartdoc to `6.0.0`.
 * NOTE: `LICENSE` is a required file in the new versions.
 * NOTE: Started serving package archives from the new public bucket.

## `20220705t102600-all`
 * Bumped runtimeVersion to `2022.07.05`.
 * Upgraded stable Dart analysis SDK to `2.17.5`.
 * Upgraded stable Flutter analysis SDK to `3.0.4`.
 * Upgraded pana to `0.21.14`.
 * NOTE: Relaxed processing of Youtube Playlist API response.
 * NOTE: Store and use verified URL and repository results from pana.
 * NOTE: Started to populate `PackageVersion.sha256`.

## `20220623t124000-all`
 * Bumped runtimeVersion to `2022.06.23`.
 * Upgraded stable Flutter analysis SDK to `3.0.3`.
 * Upgraded preview Flutter analysis SDK to `3.1.0-9.0.pre`.
 * Upgraded pana to `0.21.13`.
 * NOTE: Removing `Package.isWithheld`.

## `20220620t083300-all`
 * Bumped runtimeVersion to `2022.06.13`.
 * Upgraded stable Flutter analysis SDK to `3.0.2`.
 * Upgraded preview Dart analysis SDK to `2.18.0-165.1.beta`.
 * NOTE: Started to strictly match the OAuth token's audience for the scope of the current operation.
 * NOTE: Updated integrity checks before finalizing migration of `Package.isBlocked`.
 * NOTE: Blocking uploader API endpoints used by `pub` client tool.
>>>>>>> b9a4d45d

## `20220608t083800-all`
 * Bumped runtimeVersion to `2022.06.02`.
 * Upgraded stable Dart analysis SDK to `2.17.3`.
 * Upgraded preview Flutter analysis SDK to `3.1.0`.
 * NOTE: Started to use and backfill `Package.isBlocked`.
 * NOTE: Only using the dedicated bucket for incoming package uploads.

## `20220530t115600-all`
 * Bumped runtimeVersion to `2022.05.23`.
 * Upgraded stable Dart analysis SDK to `2.17.1`.
 * Upgraded stable Flutter analysis SDK to `3.0.1`.
 * Upgraded preview Dart analysis SDK to `2.18.0-109.0.dev`.
 * Upgraded preview Flutter analysis SDK to `3.0.1`.
 * Upgraded dartdoc to `5.1.2`.
 * NOTE: Started to use the dedicated bucket for incoming package uploads.

## `20220519t133400-all`

## `20220519t124000-all`
 * Bumped runtimeVersion to `2022.05.14`.
 * Upgraded runtime Dart SDK to `2.17.0`.
 * Upgraded dependencies.
 * NOTE: Started to use and backfill `Publisher.isBlocked`.

## `20220513t212800-all`
 * Bumped runtimeVersion to `2022.05.13`.
 * Upgraded stable Flutter analysis SDK to `3.0.0`.
 * Upgraded preview Flutter analysis SDK to `3.0.0`.

## `20220509t123300-all`
 * Bumped runtimeVersion to `2022.05.09`.
 * Upgraded stable Dart analysis SDK to `2.17.0`.
 * Upgraded preview Dart analysis SDK to `2.17.0`.
 * Upgraded preview Flutter analysis SDK to `2.13.0-0.4.pre`.

## `20220505t124300-all`
 * Bumped runtimeVersion to `2022.05.03`.
 * Upgraded preview Dart analysis SDK to `2.17.0-266.7.beta`.
 * Upgraded preview Flutter analysis SDK to `2.13.0-0.3.pre`.
 * NOTE: In-page click tracking is loaded asynchronously.
   TODO: After deployment check if click tracking on the copy-to-clipboard icon is working.

## `20220425t133600-all`
 * Bumped runtimeVersion to `2022.04.21`.
 * Upgraded stable Dart analysis SDK to `2.16.2`.
 * Upgraded stable Flutter analysis SDK to `2.10.5`.
 * Upgraded preview Dart analysis SDK to `2.17.0-266.1.beta`.
 * Upgraded preview Flutter analysis SDK to `2.13.0-0.1.pre`.
 * Upgraded pana to `0.21.12`.
 * Upgraded dependencies including `package:appengine` to `0.13.2`, `package:markdown` to `5.0.0`.
 * NOTE: started to use `/static/hash-<hash>/...` URLs.

## `20220324t054900-all`
 * Bumped runtimeVersion to `2022.03.21`.
 * Upgraded preview Dart analysis SDK to `2.17.0-182.1.beta`.
 * Upgraded preview Flutter analysis SDK to `2.12.0-4.1.pre`.
 * Upgraded pana to `0.21.10`.
 * Upgraded dependencies, including `analyzer` and `pub_semver`.
 * Note: stopped calling `git gc` in Flutter analysis SDK repositories.

## `20220310t134700-all`
 * Bumped runtimeVersion to `2022.03.08`.
 * Upgraded stable Flutter analysis SDK to `2.10.3`.
 * Upgraded pana to `0.21.8`.
 * NOTE: removed `ScoreCardData.reportTypes`

## `20220302t144000-all`
 * Bumped runtimeVersion to `2022.02.25`.
 * Upgraded runtime Dart SDK to `2.16.1`
 * Upgraded preview Dart analysis SDK to `2.17.0-85.0.dev`.
 * Upgraded stable Flutter analysis SDK to `2.10.2`.
 * Upgraded preview Flutter analysis SDK to `2.11.0-0.1.pre`.
 * Upgraded dartdoc to `5.0.1`.
 * NOTE: override invalid versions at package extraction + backfill.
 * NOTE: `/static/` files are served with gzipped bytes when the request accepts it.

## `20220209t173000-all`
 * Bumped runtimeVersion to `2022.02.09`.
 * Upgrade stable Dart analysis SDK to `2.16.1`.
 * Upgraded preview Dart analysis SDK to `2.16.1`.
 * Upgraded stable Flutter analysis SDK to `2.10.0`.
 * Upgraded preview Flutter analysis SDK to `2.10.0`.

## `20220202t122400-all`
 * Bumped runtimeVersion to `2022.01.31`.
 * Upgrade stable Dart analysis SDK to `2.16.0`.
 * Upgraded preview Dart analysis SDK to `2.16.0`.
 * NOTE: additional null-safety checks in integrity verification.

## `20220128t123200-all`
 * Bumped runtimeVersion to `2022.01.27`.
 * Upgraded preview Dart analysis SDK to `2.16.0-134.5.beta`.
 * Upgraded preview Flutter analysis SDK to `2.10.0-0.3.pre`.
 * Upgraded pana to `0.21.7`.
 * Upgraded dependencies, including `googleapis`, `mailer`, `tar`.
 * NOTE: `search` index no longer uses or populates uploader `userId`.

## `20220112t121700-all`
 * Bumped runtimeVersion to `2022.01.06`.
 * Upgraded pana to `0.21.5`.
 * NOTE: Started to use `pkg/indexed_blob` to generate and serve `dartdoc` content.

## `20220106t124300-all`
 * Bumped runtimeVersion to `2021.12.17`.
 * Upgraded runtime Dart SDK to `2.15.1`
 * Upgraded stable Flutter analysis SDK to `2.8.1`.
 * Upgraded preview Flutter analysis SDK to `2.9.0-0.1.pre`.

## `20211216t102600-all`
 * Bumped runtimeVersion to `2021.12.15`.
 * Restored indexed fields in `Job`.

## `20211215t122100-all`
 * Bumped runtimeVersion to `2021.12.14`.
 * Upgrade stable Dart analysis SDK to `2.15.1`.
 * Upgraded preview Dart analysis SDK to `2.16.0-80.1.beta`.
 * Upgraded stable Flutter analysis SDK to `2.8.0`.
 * Upgraded preview Flutter analysis SDK to `2.8.0`.
 * NOTE: `UserSession` no longer indexes on `email`, `name`, `userImg` and `created` fields.

## `20211206t162600-all`
 * Renamed `retracted` field in API response object `VersionInfo`.

## `20211206t133000-all`
 * Bumped runtimeVersion to `2021.12.06`.
 * Upgrade stable Dart analysis SDK to `2.15.0`.
 * Upgraded preview Dart analysis SDK to `2.16.0-63.0.dev`.
 * Upgraded preview Flutter analysis SDK to `2.8.0-3.3.pre`.

## `20211202t154700-all`
 * Bumped runtimeVersion to `2021.11.28`.
 * NOTE: Corrected published timestamps as part of the backfill.

## `20211125t125900-all`
 * Bumped runtimeVersion to `2021.11.22`.
 * Upgraded preview Dart analysis SDK to `2.15.0-268.18.beta`.
 * Upgraded preview Flutter analysis SDK to `2.8.0-3.2.pre`.
 * NOTE: strict version checks on upload.

## `20211118t160200-all`
 * Bumped runtimeVersion to `2021.11.16`.
 * Upgraded preview Dart analysis SDK to `2.15.0-268.8.beta`.
 * Upgraded preview Flutter analysis SDK to `2.8.0-3.1.pre`.
 * NOTE: First release that includes `/help/api`.
   TODO(deferred): request community members on announce@ to self-report API use.
 * NOTE: removed in-memory buffering in `pkg/pub_dartdoc`.

## `20211108t124400-all`
 * NOTE: Verify backfill logs (`[backfill-version-count-*]` entries) after a few days of this release.

## `20211104t151100-all`
 * Bumped runtimeVersion to `2021.11.01`.
 * Upgraded preview Flutter analysis SDK to `2.7.0-3.1.pre`.
 * Upgraded pana to `0.21.4`.
 * Upgraded dependencies (e.g. `package:analyzer` to `2.7.0`).

## `20211027t134800-all`
 * Bumped runtimeVersion to `2021.10.26`.
 * Upgraded stable Dart analysis SDK to `2.14.4`.
 * Upgraded stable Flutter analysis SDK to `2.5.3`.
 * Upgraded preview Dart analysis SDK to `2.15.0-178.1.beta`.
 * Upgraded preview Flutter analysis SDK to `2.7.0-3.0.pre`.
 * Upgraded dartdoc to `4.1.0`.
 * NOTE: Started to use cached package list from NameTracker instead of Datastore queries with offset.
 * NOTE: `/api/packages/<package>` calls only use `gzip` cache, which may increase
         CPU utilization if there are many clients that do not accept the `gzip` content-encoding.
 * NOTE: Started to use cached package list for all use cases where a list of package versions is required.
 * NOTE: started to populate and use `Package.versionCount`.
         TODO(deferred): add an integrity check in the next release.

## `20211013t105500-all`
 * Bumped runtimeVersion to `2021.10.12`.
 * Upgraded stable Dart analysis SDK to `2.14.3`.
 * Upgraded stable Flutter analysis SDK to `2.5.2`.
 * Upgraded dartdoc to `4.0.0`.
 * Upgraded pana to `0.21.3`.
 * Upgraded dependencies (e.g. `package:analyzer` to `2.5.0`).
 * NOTE: Migrated SearchConsole API.
         When deploying publisher registration should be manually tested before migration.
 * NOTE: Atom feed returns the latest 100 package versions published.
         A package may be present more than once.
         Instead of the `README.md`, the feed contains only the `description:` field from `pubspec.yaml`.
 * NOTE: `/api/packages/<package>` calls are now cached and served with `gzip` content-encoding
         when the client sends accept header in the request (`pub` client does send it).

## `20211001t132700-all`

## `20210930t141400-all`

## `20210930t141200-all`
 * Bumped runtimeVersion to `2021.09.27`.
 * Upgraded stable Dart analysis SDK to `2.14.2`.
 * Upgraded preview Dart analysis SDK to `2.15.0-82.2.beta`.
 * Upgraded stable Flutter analysis SDK to `2.5.1`.
 * Upgraded preview Flutter analysis SDK to `2.6.0-5.2.pre`.
 * Upgraded dartdoc to `3.1.0`.
 * Upgraded pana to `0.21.2`.
 * Upgraded dependencies (e.g. `package:analyzer` to `2.3.0`).

## `20210916t115700-all`
 * Bumped runtimeVersion to `2021.09.15`.
 * Upgraded runtime Dart SDK to `2.14.1`
 * Upgraded stable Dart analysis SDK to `2.14.1`.
 * Upgraded preview Dart analysis SDK to `2.15.0-82.1.beta`.
 * Upgraded stable Flutter analysis SDK to `2.5.0`.
 * Upgraded preview Flutter analysis SDK to `2.5.0`.
 * Upgraded pana to `0.21.1+1`.
 * NOTE: Disabled report size trimming in `ScoreCard`.

## `20210907t091200-all`
 * Bumped runtimeVersion to `2021.09.06`.
 * Upgraded stable Dart analysis SDK to `2.14.0`.

## `20210902t171900-all`
 * Bumped runtimeVersion to `2021.09.02`.
 * Upgraded dependencies (e.g. `package:analyzer` to `2.2.0`).

## `20210826t165000-all`
 * Bumped runtimeVersion to `2021.08.25`.
 * Upgraded preview Flutter analysis SDK to `2.5.0-5.2.pre`.
 * Upgraded dartdoc to `2.0.0`.
 * NOTE: increased the number of search service instances to 4 (autoscale up to 6).
 * Limit `pkg/pub_dartdoc` output to 2 GiB and 10M files.

## `20210819t120700-all`
 * Bumped runtimeVersion to `2021.08.17`.
 * Upgraded preview Dart analysis SDK to `2.14.0-377.7.beta`
 * Upgraded pana to `0.20.0`.
 * NOTE: started to populate and use `PackageDocument.uploaderUserIds`
         TODO(deferred): remove `PackageDocument.uploaderEmails` in a future release
 * NOTE: added weekly (versioned) periodic task: `check-datastore-integrity`.

## `20210812t143400-all`
 * Bumped runtimeVersion to `2021.08.12`.
 * Upgraded preview Dart analysis SDK to `2.14.0-377.4.beta`
 * Upgraded preview Flutter analysis SDK to `2.5.0-5.1.pre`.
 * Upgraded pana to `0.19.1`.
 * Upgraded dartdoc to `1.0.2`.
 * Upgraded `package:analyzer` to `2.0.0`.

## `20210728t125700-all`
 * Bumped runtimeVersion to `2021.07.27`.
 * Upgraded runtime Dart SDK to `2.13.4`
 * Upgraded dependencies.
 * NOTE: enabled activity log UI without experimental flag.
 * NOTE: added `PackageVersion.isRetracted`.
         TODO(deferred): make it required, and add it to integrity checks.
 * NOTE: added weekly (versioned) periodic task: `backfill-new-fields`.
 * Limit `pkg/pub_dartdoc` output to 2 GiB and 10M files.

## `20210722t120000-all`
 * Bumped runtimeVersion to `2021.07.21`.
 * Upgraded preview Dart analysis SDK to `2.14.0-301.2.beta`
 * Upgraded pana to `0.19.0`.
 * Upgraded dependencies.

## `20210713t112200-all`
 * Bumped runtimeVersion to `2021.07.08`.
 * Migrated `pkg/api_builder` and most of `app/` to null-safety.
 * Upgraded stable Dart analysis SDK to `2.13.4`.
 * Upgraded stable Flutter analysis SDK to `2.2.3`.
 * Upgraded preview Dart analysis SDK to `2.14.0-188.5.beta`
 * Upgraded preview Flutter analysis SDK to `2.3.0-24.1.pre`.
 * Upgraded dartdoc to `1.0.0`.
 * NOTE: `app/bin/server.dart` is migrated to null-safety.

## `20210622t160400-all`
 * Bumped runtimeVersion to `2021.06.21`.
 * Upgraded preview Dart analysis SDK to `2.14.0-188.3.beta`

## `20210617t110000-all`
 * Redeploy `cron.yaml` as we have stopped backups through this mechanism.
 * Bumped runtimeVersion to `2021.06.16`.
 * Upgraded runtime Dart SDK to `2.13.3`.
 * Upgraded stable Dart analysis SDK to `2.13.3`.
 * Upgraded preview Dart analysis SDK to `2.13.3`.
 * Upgraded stable Flutter analysis SDK to `2.2.2`.
 * Upgraded preview Flutter analysis SDK to `2.2.2`.
 * Upgraded pana to `0.18.2`.
 * NOTE: Stopped creating and using dartdoc data for Dart SDK.

## `20210610t211000-all`

## `20210610t171300-all`
 * Bumped runtimeVersion to `2021.06.08`.
 * Upgraded dartdoc to `0.45.0`.
 * NOTE: Stopped creating `ScoreCardReport` entities.

## `20210603t155700-all`
 * Bumped runtimeVersion to `2021.06.01`.
 * Upgraded stable Flutter analysis SDK to `2.2.1`.
 * Upgraded preview Flutter analysis SDK to `2.2.1`.
 * Upgraded pana to `0.17.1`.
 * Upgraded dartdoc to `0.44.0`.
 * Upgraded package dependencies, including:
   * `package:appengine` to `0.13.0`
   * `package:gcloud` to `0.8.0`
   * `package:googleapis` to `3.0.0`
   * `package:http` to `0.13.0`
   * `package:mailer` to `5.0.0`
   * `package:tar` to `0.4.0`
 * NOTE: Removed `packages` and `PackageScore` from search results.
 * NOTE: `gc-dartdoc-storage-bucket` logs the total number of entries deleted.
 * NOTE: Started to store report data on `ScoreCard` entities too.

## `20210526t104100-all`
 * Bumped runtimeVersion to `2021.05.25`.
 * Upgraded stable Dart analysis SDK to `2.13.1`.
 * Upgraded preview Dart analysis SDK to `2.13.1`.
 * Upgraded pana to `0.17.0`.

## `20210520t112100-all`
 * Bumped runtimeVersion to `2021.05.19`.
 * Upgraded stable Flutter analysis SDK to `2.2.0`.
 * Upgraded preview Flutter analysis SDK to `2.2.0`.
 * Upgraded dartdoc to `0.43.0`.
 * NOTE: Started to display `PackageHit` and `SdkLibraryHit` results.

## `20210517t183200-all`
 * Bumped runtimeVersion to `2021.05.17`.
 * Upgraded stable Dart analysis SDK to `2.13.0`.
 * Upgraded preview Dart analysis SDK to `2.13.0`.
 * Upgraded preview Flutter analysis SDK to `2.2.0-10.3.pre`.
 * Upgraded pana to `0.16.2`.

## `20210511t144600-all`
 * Bumped runtimeVersion to `2021.05.11`.

## `20210510t142700-all`
 * Bumped runtimeVersion to `2021.05.10`.
 * Upgraded preview Dart analysis SDK to `2.13.0-211.14.beta`.
 * NOTE: search API started to emit `PackageHit` and `SdkLibraryHit`.

## `20210506t120400-all`
 * Bumped runtimeVersion to `2021.05.03`.
 * Upgraded stable Flutter analysis SDK to `2.0.6`.
 * Upgraded preview Flutter analysis SDK to `2.2.0-10.2.pre`.
 * NOTE: `DartdocEntry` status files are no longer stored in the Bucket,
          only in Datastore's `DartdocRun` entity.

## `20210428t105500-all`
 * Bumped runtimeVersion to `2021.04.27`.
 * Upgraded stable Dart analysis SDK to `2.12.4`.
 * Upgraded preview Dart analysis SDK to `2.13.0-211.13.beta`.
 * Upgraded stable Flutter analysis SDK to `2.0.5`.
 * Upgraded preview Flutter analysis SDK to `2.2.0-10.1.pre`.
 * Upgraded pana to `0.16.0`.
 * Upgraded a few dependencies including `markdown`, `pub_semver` and `yaml`.

## `20210419t154700-all`

## `20210419t134200-all`
 * Re-enabled YouTube integrations with `cached_value` pattern.
 * Upgraded `package:appengine` to `0.12.0`.
 * Periodic tasks are now scoped to `global` or `runtimeVersion`.
   NOTE: added weekly periodic task: `delete-old-neat-task-statuses`.

## `20210407t142600-all`
 * Bumped runtimeVersion to `2021.04.06`.
 * Upgraded stable Dart analysis SDK to `2.12.2`.
 * Upgraded stable Flutter analysis SDK to `2.0.4`.
 * Upgraded dartdoc to `0.42.0`.
 * NOTE: Expected reduction in Job-related API calls.

## `20210325t074600-all`
 * Tempoarily disabled youtube integration.

## `20210324t155000-all`

 * Bumped runtimeVersion to `2021.03.19`.
 * Upgraded preview Dart analysis SDK to `2.13.0-116.1.beta`.
 * Upgraded stable Flutter analysis SDK to `2.0.3`.
 * Upgraded preview Flutter analysis SDK to `2.1.0-12.2.pre`.

## `20210315t154700-all`
 * Bumped runtimeVersion to `2021.03.15`.
 * Upgraded runtime Dart SDK to `2.12.0`.
 * Upgraded stable Dart analysis SDK to `2.12.1`.
 * Upgraded preview Dart analysis SDK to `2.12.1`.
 * Upgraded stable Flutter analysis SDK to `2.0.2`.
 * Upgraded preview Flutter analysis SDK to `2.0.2`.
 * Upgraded dartdoc to `0.40.0`.
 * Upgraded pana to `0.15.4`.

## `20210303t195300-all`
 * Bumped runtimeVersion to `2021.03.03`.
 * Upgraded pana to `0.15.3`.
 * Upgraded stable Flutter analysis SDK to `2.0.0`.
 * Upgraded preview Flutter analysis SDK to `2.0.0`.

## `20210302t130300-all`
 * Bumped runtimeVersion to `2021.03.02`.
 * Upgraded pana to `0.15.2`.
 * Upgraded stable Dart analysis SDK to `2.12.0`.
 * Upgraded preview Dart analysis SDK to `2.12.0`.
 * Upgraded stable Flutter analysis SDK to `1.26.0-17.8.pre`.
 * Upgraded preview Flutter analysis SDK to `1.26.0-17.8.pre`.

## `20210224t144700-all`
 * Bumped runtimeVersion to `2021.02.24`.
 * Upgraded pana to `0.15.1+1`.
 * Upgraded preview Dart analysis SDK to `2.12.0-259.15.beta`.
 * Upgraded preview Flutter analysis SDK to `1.26.0-17.6.pre`.
 * NOTE: added daily periodic tasks: `delete-old-dartdoc-sdks`,
         `delete-old-search-snapshots`, `delete-old-dartdoc-runs`,
         `delete-expired-dartdoc-runs`, `gc-dartdoc-storage-bucket`.
 * NOTE: Running `git gc` regularly, disk full events (#4458) should decrease.
 * NOTE: started creating `DartdocRun` entities in Datastore.
   TODO(deferred): we may use these entities instead of Bucket objects
                   to scan and load `DartdocEntry`.
 * NOTE: Job processing uses a cached list of available entries.

## `20210215t122000-all`
 * Bumped runtimeVersion to `2021.02.12`.
 * Split: stable Dart analysis SDK to `2.10.5`.
 * Upgraded preview Dart analysis SDK to `2.12.0-259.9.beta`.
 * Split: stable Flutter analysis SDK to `1.22.6`.
 * Upgraded preview Flutter analysis SDK to `1.26.0-17.5.pre`.
 * Deploy `index.yaml` to remove composite index for History.
 * Run `app/bin/tools/remove_history.dart` after the release got deployed.
 * NOTE: added daily periodic tasks: `delete-expired-audit-log-records`,
         `delete-expired-consents`, `delete-expired-sessions`,
         `delete-old-jobs`, `delete-old-scorecards`.
 * Removed all usage of `app/static/js/gtag.js` it can be removed after a few
   runtimeVerions when we are no-longer serving old generated dartdoc files.

## `20210203t120700-all`

## `20210202t151000-all`
 * Bumped runtimeVersion to `2021.01.29`.
 * NOTE: the release starts to create `AuditLogRecord`s for all the existing
         `History` entries. `History` entries could be removed after this release.

## `20210129t103600-all`
 * Bumped runtimeVersion to `2021.01.26`.
 * Upgraded Flutter to `1.25.0-8.3.pre` (beta).
 * NOTE: the release starts to populate preview version fields and runs
         a periodic task to update it.

## `20210119t122300-all`
 * Bumped runtimeVersion to `2021.01.18`.
 * Upgraded dartdoc to `0.39.0`.
 * Run `app/bin/tools/clear_package_properties.dart` after the release got deployed.
   This clears the `download` property in `Package` and `PackageVersion`.
 * Run `app/bin/tools/remove_packageversionpubspec.dart` after the release got deployed.
 * Dartdoc timeout increased for latest stable versions, no more retry on timeout.

## `20210111t165700-all`
 * Bumped runtimeVersion to `2021.01.07`.
 * Upgraded pana to `0.14.10`.
 * NOTE: `downloads` property in `Package` and `PackageVersion` is no longer populated.
   TODO(deferred): schedule cleanup after this release.
 * NOTE: `PackageVersionPubspec` is no longer used or added.
   TODO(deferred): schedule remove the script after this release.

## `20201222t135400-all`
 * Bumped runtimeVersion to `2020.12.21`.
 * Upgraded Dart analysis SDK to `2.12.0-133.2.beta`.
 * Upgraded Flutter to `1.25.0-8.1.pre` (beta).
 * Run `app/bin/tools/backfill_package_fields.dart`.
 * NOTE: `PackageVersionPubspec` is no longer used in dependency graph calculation.
         The next release may remove the use of the entity.
 * NOTE: `PanaReport.pkgDependencies` removed (was deprecated in the previous release).

## `20201210t173100-all`
 * Bumped runtimeVersion to `2020.12.09`.
 * Upgraded dartdoc to `0.38.0`.
 * Using fused json-utf8 converters in JSON API responses and binary
   serialization of JSON blobs in Datastore entities.
 * Run `app/bin/tools/backfill_audit.dart` after the release got deployed.
 * NOTE: `PanaReport` has deprecated `pkgDependencies`.
         The field can be removed after this release is stable.
 * NOTE: added `Package`'s `latestPublished` and `latestPrereleasePublished`.
         TODO(deferred): schedule backfill after this release.
 * NOTE: `downloads` property in `Package` and `PackageVersion` is deprecated
         and no longer `required`.

## `20201126t141046-all`
 * Bumped runtimeVersion to `2020.11.25`.
 * Upgraded pana to `0.14.9`.
 * Run `app/bin/tools/clear_package_properties.dart` after the release got deployed.

## `20201120t114109-all`
 * Bumped runtimeVersion to `2020.11.20`.
 * Upgraded Dart analysis SDK to `2.12.0-51.0.dev`.
 * Upgraded Flutter to `1.24.0-10.2.pre`.
 * Upgraded dartdoc to `0.37.0`.
 * NOTE: `PackageVersion`'s `readme`, `changelog` and `example` fields
         are no longer used (and not updated on uploading a version).
         TODO(deferred): run cleanup after this release.

## `20201118t154758-all`
 * Enable experimental features related to null-safety.
 * Decreased search page cache timeout to 1 minute.

## `20201117t150026-all`
 * Bumped runtimeVersion to `2020.11.17`.
 * Upgraded Dart analysis SDK to `2.12.0-29.0.dev`.
 * Upgraded Flutter to `1.24.0-10.1.pre`.
 * Upgraded pana to `0.14.8`.

## `20201110t141717-all`
 * Bumped runtimeVersion to `2020.11.05`.
 * Upgraded Flutter to `1.22.3`.
 * Upgraded dartdoc to `0.36.2`.
 * Removed `Package.doNotAdvertise`.

## `20201029t121523-all`
 * Bumped runtimeVersion to `2020.10.28`.
 * Upgraded Dart analysis SDK to `2.10.3`.
 * Upgraded pana to `0.14.5`.
 * Package page is rendered using `PackageVersionInfo` and `PackageVersionAsset`.
 * `/api/packages` API no longer returns incorrect 404 (#4192).

## `20201020t163909-all`
 * Bumped runtimeVersion to `2020.10.19`.
 * Upgraded Flutter to `1.22.2`.

## `20201016t121934-all`
 * Bumped runtimeVersion to `2020.10.15`.
 * Upgraded Dart analysis SDK to `2.10.2`.
 * `Package.doNotAdvertise` is no longer a required property.
   Deferred: we should remove it after this is the only release in prod.

## `20201014t110621-all`
 * Bumped runtimeVersion to `2020.10.09`.
 * Upgraded Flutter to `1.22.1`.
 * Upgraded dartdoc to `0.35.0`.

## `20201007t150845-all`
 * Bumped runtimeVersion to `2020.10.06`.
 * Upgraded runtime Dart SDK to `2.10.0`.
 * Upgraded Dart analysis SDK to `2.10.1`.

## `20201001t180935-all`
 * Bumped runtimeVersion to `2020.10.01`.
 * Upgraded Dart analysis SDK to `2.10.0`.
 * Upgraded Flutter to `1.22.0`.
 * Upgraded pana to `0.14.4`.
 * Disabled dependent package trigger for `dartdoc` jobs.

## `20200924t135455-all`
 * Minor fixes to search.

## `20200918t112352-all`
 * Bumped runtimeVersion to `2020.09.16`.
 * Upgraded Flutter to `1.20.4`.
 * Upgraded dartdoc to `0.34.0`.
 * Deferred: 14 days after the release, remove the `UserSession.userIdKey` property.
 * Using new email sending flow, configuration should be tested before switching traffic.

## `20200910t113209-all`
 * Run `app/bin/tools/check_integrity.dart` **before deploying** the new release.
 * Bumped runtimeVersion to `2020.09.09`.
 * Upgraded Dart analysis SDK to `2.9.3`.
 * Upgraded Flutter to `1.20.3`.

## `20200908t122904-all`
 * Run `app/bin/tools/backfill_users.dart` to backfill `User.isBlocked`.
 * Run `app/bin/tools/backfill_package_fields.dart` to backfill `Package.isWithheld`.

## `20200901t143840-all`
 * Bumped runtimeVersion to `2020.09.01`.
 * Upgraded pana to `0.14.3`.
 * Run `app/bin/tools/backfill_package_fields.dart` to backfill `Package.isUnlisted`.

## `20200826t111121-all`
 * Bumped runtimeVersion to `2020.08.25`.
 * Upgraded Flutter to `1.20.2`.
 * Upgraded dartdoc to `0.32.4`.
 * Upgraded pana to `0.14.2`.

## `20200812t113537-all`
 * Bumped runtimeVersion to `2020.08.12`.
 * Upgraded runtime Dart SDK to `2.9.0`.
 * Upgraded Flutter to `1.20.1`.
 * Upgraded dartdoc to `0.32.3`.
 * Upgraded pana to `0.14.1`.
 * Potential memory consumption changes:
   * the SDK seems to consume more memory
   * the `search` index no longer stores the combined text, should need less memory

## `20200806t141051-all`
 * Bumped runtimeVersion to `2020.08.05`.
 * Upgraded Flutter to `1.20.0`.

## `20200804t154113-all`
 * Bumped runtimeVersion to `2020.08.03`.
 * Upgraded Dart analysis SDK to `2.9.0`.
 * Use only Datastore-based DartdocEntry for all user-facing queries.
 * Upgraded dependencies in `app/`.

## `20200723t081306-all`
 * Avoid indexing of `textContent`.

## `20200722t113338-all`
 * Fix font-size regression.

## `20200721t164337-all`
 * Bumped runtimeVersion to `2020.07.21`.
 * Upgraded pana to `0.13.16`
 * Fixed: storing dartdoc entries on `DartdocReport`.
 * `search` removed support for order by `health` and `maintenance`.

## `20200714t110212-all`
 * Enabled new UI by default.
 * Increased diskspace for analyzer and dartdoc to 25 GB

## `20200710t174722-all`
 * Bumped runtimeVersion to `2020.07.10`.
 * Upgraded pana to `0.13.15`

## `20200707t190831-all`
 * Bumped runtimeVersion to `2020.07.07`.
 * Upgraded pana to `0.13.14`
 * `search` supports order by `points`.
 * Updated the session management during sign-in/sign-out flow:
   * Reduce the number of `DELETE /api/account/session` requests (mostly for non-authorized visitors).
   * These should be tested upon deployment.

## `20200702t124059-all`
 * Bumped runtimeVersion to `2020.07.02`.
 * Upgraded pana to `0.13.13`
 * Upgraded Flutter to `1.17.5`.
 * Upgraded `gcloud` to `0.7.3`, using the new `delimiter` to recursively
   delete from storage buckets.
 * `/documentation/` serving changed: content entry lookup first checks Datastore entity.
 * `search` service:
   * uses `Package.likes` as part of the default ranking.
   * index skips updates when task timestamp predates index document.
   * Reduced frequency and concurrency of search snapshot write to storage bucket.
   * Spaced scheduled updates in search index: package update frequency decreases
     after two years (from daily to weekly after 14 years).

## `20200610t120907-all`
 * Bumped runtimeVersion to `2020.06.10`.
 * Upgraded Dart analysis SDK to `2.8.4`.
 * Upgraded Flutter to `1.17.3`.
 * Upgraded dartdoc to `0.32.1`.
 * Upgraded pana to `0.13.9+1`
 * Removed `PackageVersion.sortOrder`.

## `20200529t114421-all`
 * Disabled dartdoc deletion until retention issue has been solved.

## `20200528t100233-all`
 * Bumped runtimeVersion to `2020.05.26`.
 * Upgraded dartdoc to `0.32.0`.

## `20200526t143103-all`
 * Bumped runtimeVersion to `2020.05.15`.
 * Upgraded Dart runtime SDK to `2.8.2`.
 * Upgraded Flutter to `1.17.1`.
 * Deploy `index.yaml` to update index definition for `Like`
   `gcloud datastore indexes create index.yaml`
 * Connection to `redis` is reopened every hour.

## `20200513t104411-all`
 * Bumped runtimeVersion to `2020.05.08`.
 * Upgraded Dart runtime SDK to `2.8.1`.
 * Upgraded Flutter to `1.17.0`.
 * Upgraded package dependencies.

## `20200504t152808-all`
 * Bumped runtimeVersion to `2020.05.03`.
 * Upgraded Dart analysis SDK to `2.8.1`.
 * Upgraded Flutter to `1.17.0-3.4.pre`.
 * Updated pana to `0.13.8`.

## `20200422t171319-all`
 * Bumped runtimeVersion to `2020.04.22`.
 * Upgraded dartdoc to `0.31.0`.

## `20200407t121442-all`
 * Bumped runtimeVersion to `2020.04.07`.
 * Upgraded Flutter to `1.12.13+hotfix.9`.
 * Upgraded dartdoc to `0.30.3`.
 * Updated pana to `0.13.7`.

## `20200324t171808-all`
 * Bumped runtimeVersion to `2020.03.24`.
 * New atom feed ID scheduled to go live at 2020-04-04. Change this hardcoded
   date if the release does not go live before 2020-04-02.
 * Updated pana tot `0.13.6`.

## `20200309t104246-all`
 * Bumped runtimeVersion to `2020.03.09`.
 * Upgraded dartdoc to `0.30.2`.

## `20200304t104107-all`
 * Fix flutter favorite listing.

## `20200302t133833-all`
 * Bumped dependencies.

## `20200224t150327-all`
 * Bumped runtimeVersion to `2020.02.19`.
 * Upgraded Flutter to `1.12.13+hotfix.8`.
 * Upgraded dartdoc to `0.30.1`.

## `20200210t103200-all`
 * Bumped runtimeVersion to `2020.02.07`.
 * Upgraded Flutter to `1.12.13+hotfix.7`.
 * Upgraded pana to `0.13.5`

## `20200127t111331-all`
 * Bumped runtimeVersion to `2020.01.24`.
 * Upgraded runtime SDK to `2.7.1`.

## `20200114t145115-all`
 * Bumped runtimeVersion to `2020.01.13`.
 * Upgraded dartdoc to `0.30.0+1`.
 * Upgraded pana to `0.13.4` (restricted linter rules to `pedantic` `1.8.0`).

## `20191218t150816-all`
 * Upgraded runtime SDK to `2.7.0`.
 * Bumped runtimeVersion to `2019.12.13`.
 * Upgraded Flutter to `1.12.13+hotfix.5`.
 * Upgraded pana to `0.13.2`.
 * Removed the use of `platformTags` from `pana` analysis,
   and also the use of `platform` in search queries (#3167).
* Run `app/bin/tools/backfill_likes.dart` to backfill `Like.packageName`.

## `20191210t151931-all`
 * Upgraded dart to `2.7.0`.
 * Upgraded Flutter to `1.12.13+hotfix.4`.
 * Bumped runtimeVersion to `2019.12.10`.
 * A few nit CSS fixes.

## `20191209t173621-all`
 * Fixed fallback tag generation for flutter.

## `20191209t144508-all`
 * Bumped runtimeVersion to `2019.12.09`.
 * Upgraded pana to `0.13.1+4`.

## `20191206t130338-all`
 * Fallback to tags derived from older score cards.

## `20191205t152333-all`
 * Bumped runtimeVersion to `2019.12.05+1`.
 * Upgraded Flutter to `1.12.13+hotfix.2`.
 * Upgraded pana to `0.13.1+2`.
 * Upgraded dartdoc to `0.29.1`.

## `20191128t123245-all`
 * Run `app/bin/tools/backfill_package_fields.dart` to backfill
   `Package.assignedTags`.

## `20191127t111711-all`
 * Added 'my liked packages' page behind an experimental flag.

## `20191120t113136-all`
 * Bumped runtimeVersion to `2019.11.12`.
 * Upgraded tool SDK to Dart `2.6.1`.
 * Removed support for old `Consent` format.

## `20191111t112217-all`
 * Run `app/bin/tools/backfill_package_fields.dart` to backfill `Package`
   entities by populating the `likes`, `isDiscontinued` and `doNotAdvertise` properties.
 * Upgraded runtime SDK to `2.6.0`.
 * Upgraded package dependencies.
 * Refactored `Consent`:
   * new entities do not have the user in their key
   * WARNING: user merge on pending old consent entities does not work
 * Removed support for old uploader invites.
 * Added thumb-up button and likes functionality in the UI.

## `20191104t103859-all`
 * Refactored `Consent`:
   * new entities contain `userId` (if it is known upfront)  
 * Search updates:
   * #2968 may increase CPU latencies while serving a query
 * Bumped runtimeVersion to `2019.11.01`.
 * Upgraded tool SDK to Dart `2.6.0`.
 * Upgraded Flutter SDK to `1.9.1+hotfix.6`.

## `20191028t120414-all`
 * Run `app/bin/tools/backfill_packagelikes.dart` to backfill `Package`
   entities by populating the `likes` property.
 * Added API endpoints and backend implementation for package likes.
 * Force account selection on login.
 * Bumped runtimeVersion to `2019.10.22`.
 * Upgraded dartdoc to `0.28.8` (upgraded analyzer).
 * Fixed race condition in user creation flow.

## `20191015t141342-all`
 * Minor fixes to publisher texts.

## `20191010t103137-all`
 * Minor template adjustments.

## `20191009t181835-all`
 * Releasing publishers.

## `20191009t104315-all`
 * Fixed UI page cache issue.
 * Updated confirmation message about cache updates.

## `20191008t163533-all`
 * Minor NPE fixes in dartdoc process.

## `20191008t123347-all`
 * Minor fixes of JS when the experimental flag is not on.

## `20191007t110314-all`

 * Upgraded to Dart `2.5.0`.
 * Upgraded `package:markdown` to `2.1.0`.
 * Search index contains `publisherId` and `owners` fields, the first startup
   needs to have 1-2 hours before all the packages get re-indexed with them.
   After that, they will be part of the index snapshot and will be available
   as other parts of the index.
 * Upgraded Flutter SDK to `1.9.1+hotfix.4`.
 * Bumped runtimeVersion to `2019.10.07`.

## `20190910t122708-all`

 * Upgraded tool SDK to Dart `2.5.0`.
 * Upgraded Flutter SDK to `1.9.1+hotfix.2`.
 * Upgraded pana to `0.12.21` (upgraded analyzer).
 * Upgraded dartdoc to `0.28.5` (upgraded analyzer).
 * Bumped runtimeVersion to `2019.09.10`.

## `20190828t095814-all`

 * Run `app/bin/tools/backfill_users.dart` to backfill `User`
   entities in datastore (populates `isDeleted` flag).
 * Upgraded pana to `0.12.20` (upgraded analyzer).
 * Bumped runtimeVersion to `2019.08.26`.

## `20190814t134432-all`

 * Upgraded dartdoc to `0.28.4` (upgraded analyzer).
 * Upgraded Flutter SDK to `1.7.8+hotfix.4`.
 * Bumped runtimeVersion to `2019.08.13`.
 * Increased HSTS duration to a year.

## `20190711t114908-all`
 
 * Fix NPE in cache logic.

## `20190710t115923-all`

 * Upgraded Flutter to `1.7.8+hotfix.3`.
 * Bumped runtimeVersion to `2019.07.10`.

## `20190708t104225-all`

 * Fixed issue with sdk dependencies.

## `20190704t133404-all`

 * Upgraded to Dart `2.4.0`.
 * Bumped runtimeVersion to `2019.05.03`.

## `20190626t135754-all`

 * Downgraded `package:appengine` to `0.6.1` due to `grpc` issues.

## `20190625t130656-all`

 * Upgraded `package:appengine` to `0.7.0`, need to watch for side-effects.
 * Update project to use split health checks, run:
   `gcloud app update --split-health-checks --project dartlang-pub`
 * Upgraded `pana` (`0.12.19`).
 * Bumped runtimeVersion to `2019.06.24`.

## `20190617t112618-all`

 * `search` service is using custom liveness and readiness checks.
 * Search results (top packages, listing pages) use local fallbacks.
 * Upgraded `pana` (`0.12.18`), runtime, and analysis Dart SDK (`2.3.2`).
 * Bumped runtimeVersion to `2019.06.17`.

## `20190529t163905-all`

 * Upgraded `pana` (`0.12.17`).
 * Bumped runtimeVersion to `2019.05.29`.

## `20190522t135532-all`

 * Removed support for legacy auth tokens (without `user_id`).
   Users with legacy tokens will be requested to login again.
 * Upgraded `pana` (`0.12.16`), Dart SDK (`2.3.1`), and downgraded Flutter SDK (`1.5.4-hotfix.2`).
 * Bumped runtimeVersion to `2019.05.22`.

## `20190508t114341-all`

 * Upgraded `pana` (`0.12.15`), Dart SDK (`2.3.0`), and Flutter SDK (`1.5.8`).
 * Bumped runtimeVersion to `2019.05.07`.

## `20190503t145023-all`

 * Redirect UI traffic to `pub.dev`.
 * Emit `pub.dev` as primary host URL.
 * Bumped runtimeVersion to `2019.05.03` to trigger `dartdoc` content generation with the new primary hosts.

## `20190503t132754-all`

 * Fixed the bug in dynamic OAuth `redirect_uri` calculation.

## `20190502t154607-all`

 * Enabled new design on `pub.dev` (redirects still missing).
 * Dependency graph monitoring in a separate isolate of the `frontend` service.
 * `/feed.atom` changes random seed to generate `UUID` for feed entry.

## `20190416t133139-all`

 * Old dartdoc content will be deleted after 180 days, even if it is the only successful dartdoc run.

## `20190404t123731-all`

 * `Package.uploaderEmails` and `PackageVersion.uploaderEmail` is no longer used/updated.
 * Removed `namespace` and `qualifiedPackage` fields from `PackageVersionPubspec` and `PackageVersionInfo`.
 * Upgrade Flutter SDK to 1.4.7, bumped runtimeVersion to `2019.04.02`.
 * Dependency graph monitoring uses `PackageVersionPubspec`, and triggers affected notifications internally.

## `20190325t131912-all`

 * Fixes to invitation logic.

## `20190320t135247-all`

 * Run `gcloud app deploy cron.yaml` to update cron-job retry logic.

 * Behaviour changes:

   * OAuth: accept only validated e-mails that look like e-mails (have @, and e-mail-like structure).

## `20190306t115839-all`
 
 * Run `app/bin/tools/backfill_packageversions.dart` to backfill `PubSpec`
   entities in datastore (these entitites are not in use yet).
 * Bumped runtimeVersion to `2019.03.05`.
<|MERGE_RESOLUTION|>--- conflicted
+++ resolved
@@ -2,9 +2,7 @@
 AppEngine version, listed here to ease deployment and troubleshooting.
 
 ## Next Release (replace with git tag when deployed)
-<<<<<<< HEAD
  * Deploy new index with `gcloud app deploy index.yaml`.
-=======
  * NOTE: `search` stopped populating `highlightedHit` field.
 
 ## `20220822t072200-all`
@@ -52,7 +50,6 @@
  * NOTE: Started to strictly match the OAuth token's audience for the scope of the current operation.
  * NOTE: Updated integrity checks before finalizing migration of `Package.isBlocked`.
  * NOTE: Blocking uploader API endpoints used by `pub` client tool.
->>>>>>> b9a4d45d
 
 ## `20220608t083800-all`
  * Bumped runtimeVersion to `2022.06.02`.
