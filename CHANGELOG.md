--- conflicted
+++ resolved
@@ -2,12 +2,10 @@
 AppEngine version, listed here to ease deployment and troubleshooting.
 
 ## Next Release (replace with git tag when deployed)
-<<<<<<< HEAD
  * Upgraded runtime Dart SDK to `3.5.0-196.0.dev`.
-=======
+ * Upgraded runtimeVersion to `2024.06.11`
 
 ## `20240606t114600-all`
->>>>>>> da5ab38b
  * Bumped runtimeVersion to `2024.05.30`.
  * Upgraded pana to `0.22.5`.
 
