<<<<<<< HEAD
# Created with package:mono_repo v6.1.0
=======
# Created with package:mono_repo v6.2.2
>>>>>>> c0ae8ecb
name: Dart CI
on:
  push:
    branches:
      - main
      - master
  pull_request:
  schedule:
    - cron: "0 0 * * 0"
defaults:
  run:
    shell: bash
env:
  PUB_ENVIRONMENT: bot.github

jobs:
  job_001:
    name: mono_repo self validate
    runs-on: ubuntu-latest
    steps:
      - name: Cache Pub hosted dependencies
        uses: actions/cache@v3
        with:
          path: "~/.pub-cache/hosted"
          key: "os:ubuntu-latest;pub-cache-hosted;sdk:stable"
          restore-keys: |
            os:ubuntu-latest;pub-cache-hosted
            os:ubuntu-latest
      - uses: dart-lang/setup-dart@v1.3
        with:
          sdk: stable
      - id: checkout
<<<<<<< HEAD
        uses: actions/checkout@v3.0.0
      - name: mono_repo self validate
        run: dart pub global activate mono_repo 6.1.0
=======
        uses: actions/checkout@v3
      - name: mono_repo self validate
        run: dart pub global activate mono_repo 6.2.2
>>>>>>> c0ae8ecb
      - name: mono_repo self validate
        run: dart pub global run mono_repo generate --validate
  job_002:
    name: "smoke_test; PKGS: app, pkg/_popularity, pkg/_pub_shared, pkg/api_builder, pkg/fake_gcloud, pkg/pub_dartdoc, pkg/pub_dartdoc_data, pkg/pub_package_reader, pkg/web_app, pkg/web_css; `dart format --output=none --set-exit-if-changed .`, `dart analyze --fatal-infos  .`"
    runs-on: ubuntu-latest
    steps:
      - name: Cache Pub hosted dependencies
        uses: actions/cache@v3
        with:
          path: "~/.pub-cache/hosted"
          key: "os:ubuntu-latest;pub-cache-hosted;sdk:2.16.1;packages:app-pkg/_popularity-pkg/_pub_shared-pkg/api_builder-pkg/fake_gcloud-pkg/pub_dartdoc-pkg/pub_dartdoc_data-pkg/pub_package_reader-pkg/web_app-pkg/web_css;commands:format-analyze_0"
          restore-keys: |
            os:ubuntu-latest;pub-cache-hosted;sdk:2.16.1;packages:app-pkg/_popularity-pkg/_pub_shared-pkg/api_builder-pkg/fake_gcloud-pkg/pub_dartdoc-pkg/pub_dartdoc_data-pkg/pub_package_reader-pkg/web_app-pkg/web_css
            os:ubuntu-latest;pub-cache-hosted;sdk:2.16.1
            os:ubuntu-latest;pub-cache-hosted
            os:ubuntu-latest
      - uses: dart-lang/setup-dart@v1.3
        with:
          sdk: "2.16.1"
      - id: checkout
<<<<<<< HEAD
        uses: actions/checkout@v3.0.0
=======
        uses: actions/checkout@v3
>>>>>>> c0ae8ecb
      - id: app_pub_get
        name: app; dart pub get
        if: "always() && steps.checkout.conclusion == 'success'"
        working-directory: app
        run: dart pub get
      - name: "app; dart format --output=none --set-exit-if-changed ."
        if: "always() && steps.app_pub_get.conclusion == 'success'"
        working-directory: app
        run: "dart format --output=none --set-exit-if-changed ."
      - name: "app; dart analyze --fatal-infos  ."
        if: "always() && steps.app_pub_get.conclusion == 'success'"
        working-directory: app
        run: dart analyze --fatal-infos  .
      - id: pkg__popularity_pub_get
        name: pkg/_popularity; dart pub get
        if: "always() && steps.checkout.conclusion == 'success'"
        working-directory: pkg/_popularity
        run: dart pub get
      - name: "pkg/_popularity; dart format --output=none --set-exit-if-changed ."
        if: "always() && steps.pkg__popularity_pub_get.conclusion == 'success'"
        working-directory: pkg/_popularity
        run: "dart format --output=none --set-exit-if-changed ."
      - name: "pkg/_popularity; dart analyze --fatal-infos  ."
        if: "always() && steps.pkg__popularity_pub_get.conclusion == 'success'"
        working-directory: pkg/_popularity
        run: dart analyze --fatal-infos  .
      - id: pkg__pub_shared_pub_get
        name: pkg/_pub_shared; dart pub get
        if: "always() && steps.checkout.conclusion == 'success'"
        working-directory: pkg/_pub_shared
        run: dart pub get
      - name: "pkg/_pub_shared; dart format --output=none --set-exit-if-changed ."
        if: "always() && steps.pkg__pub_shared_pub_get.conclusion == 'success'"
        working-directory: pkg/_pub_shared
        run: "dart format --output=none --set-exit-if-changed ."
      - name: "pkg/_pub_shared; dart analyze --fatal-infos  ."
        if: "always() && steps.pkg__pub_shared_pub_get.conclusion == 'success'"
        working-directory: pkg/_pub_shared
        run: dart analyze --fatal-infos  .
      - id: pkg_api_builder_pub_get
        name: pkg/api_builder; dart pub get
        if: "always() && steps.checkout.conclusion == 'success'"
        working-directory: pkg/api_builder
        run: dart pub get
      - name: "pkg/api_builder; dart format --output=none --set-exit-if-changed ."
        if: "always() && steps.pkg_api_builder_pub_get.conclusion == 'success'"
        working-directory: pkg/api_builder
        run: "dart format --output=none --set-exit-if-changed ."
      - name: "pkg/api_builder; dart analyze --fatal-infos  ."
        if: "always() && steps.pkg_api_builder_pub_get.conclusion == 'success'"
        working-directory: pkg/api_builder
        run: dart analyze --fatal-infos  .
      - id: pkg_fake_gcloud_pub_get
        name: pkg/fake_gcloud; dart pub get
        if: "always() && steps.checkout.conclusion == 'success'"
        working-directory: pkg/fake_gcloud
        run: dart pub get
      - name: "pkg/fake_gcloud; dart format --output=none --set-exit-if-changed ."
        if: "always() && steps.pkg_fake_gcloud_pub_get.conclusion == 'success'"
        working-directory: pkg/fake_gcloud
        run: "dart format --output=none --set-exit-if-changed ."
      - name: "pkg/fake_gcloud; dart analyze --fatal-infos  ."
        if: "always() && steps.pkg_fake_gcloud_pub_get.conclusion == 'success'"
        working-directory: pkg/fake_gcloud
        run: dart analyze --fatal-infos  .
      - id: pkg_pub_dartdoc_pub_get
        name: pkg/pub_dartdoc; dart pub get
        if: "always() && steps.checkout.conclusion == 'success'"
        working-directory: pkg/pub_dartdoc
        run: dart pub get
      - name: "pkg/pub_dartdoc; dart format --output=none --set-exit-if-changed ."
        if: "always() && steps.pkg_pub_dartdoc_pub_get.conclusion == 'success'"
        working-directory: pkg/pub_dartdoc
        run: "dart format --output=none --set-exit-if-changed ."
      - name: "pkg/pub_dartdoc; dart analyze --fatal-infos  ."
        if: "always() && steps.pkg_pub_dartdoc_pub_get.conclusion == 'success'"
        working-directory: pkg/pub_dartdoc
        run: dart analyze --fatal-infos  .
      - id: pkg_pub_dartdoc_data_pub_get
        name: pkg/pub_dartdoc_data; dart pub get
        if: "always() && steps.checkout.conclusion == 'success'"
        working-directory: pkg/pub_dartdoc_data
        run: dart pub get
      - name: "pkg/pub_dartdoc_data; dart format --output=none --set-exit-if-changed ."
        if: "always() && steps.pkg_pub_dartdoc_data_pub_get.conclusion == 'success'"
        working-directory: pkg/pub_dartdoc_data
        run: "dart format --output=none --set-exit-if-changed ."
      - name: "pkg/pub_dartdoc_data; dart analyze --fatal-infos  ."
        if: "always() && steps.pkg_pub_dartdoc_data_pub_get.conclusion == 'success'"
        working-directory: pkg/pub_dartdoc_data
        run: dart analyze --fatal-infos  .
      - id: pkg_pub_package_reader_pub_get
        name: pkg/pub_package_reader; dart pub get
        if: "always() && steps.checkout.conclusion == 'success'"
        working-directory: pkg/pub_package_reader
        run: dart pub get
      - name: "pkg/pub_package_reader; dart format --output=none --set-exit-if-changed ."
        if: "always() && steps.pkg_pub_package_reader_pub_get.conclusion == 'success'"
        working-directory: pkg/pub_package_reader
        run: "dart format --output=none --set-exit-if-changed ."
      - name: "pkg/pub_package_reader; dart analyze --fatal-infos  ."
        if: "always() && steps.pkg_pub_package_reader_pub_get.conclusion == 'success'"
        working-directory: pkg/pub_package_reader
        run: dart analyze --fatal-infos  .
      - id: pkg_web_app_pub_get
        name: pkg/web_app; dart pub get
        if: "always() && steps.checkout.conclusion == 'success'"
        working-directory: pkg/web_app
        run: dart pub get
      - name: "pkg/web_app; dart format --output=none --set-exit-if-changed ."
        if: "always() && steps.pkg_web_app_pub_get.conclusion == 'success'"
        working-directory: pkg/web_app
        run: "dart format --output=none --set-exit-if-changed ."
      - name: "pkg/web_app; dart analyze --fatal-infos  ."
        if: "always() && steps.pkg_web_app_pub_get.conclusion == 'success'"
        working-directory: pkg/web_app
        run: dart analyze --fatal-infos  .
      - id: pkg_web_css_pub_get
        name: pkg/web_css; dart pub get
        if: "always() && steps.checkout.conclusion == 'success'"
        working-directory: pkg/web_css
        run: dart pub get
      - name: "pkg/web_css; dart format --output=none --set-exit-if-changed ."
        if: "always() && steps.pkg_web_css_pub_get.conclusion == 'success'"
        working-directory: pkg/web_css
        run: "dart format --output=none --set-exit-if-changed ."
      - name: "pkg/web_css; dart analyze --fatal-infos  ."
        if: "always() && steps.pkg_web_css_pub_get.conclusion == 'success'"
        working-directory: pkg/web_css
        run: dart analyze --fatal-infos  .
  job_003:
    name: "smoke_test; PKG: pkg/indexed_blob; `dart format --output=none --set-exit-if-changed .`, `dart analyze --fatal-infos .`"
    runs-on: ubuntu-latest
    steps:
      - name: Cache Pub hosted dependencies
        uses: actions/cache@v3
        with:
          path: "~/.pub-cache/hosted"
          key: "os:ubuntu-latest;pub-cache-hosted;sdk:2.16.1;packages:pkg/indexed_blob;commands:format-analyze_1"
          restore-keys: |
            os:ubuntu-latest;pub-cache-hosted;sdk:2.16.1;packages:pkg/indexed_blob
            os:ubuntu-latest;pub-cache-hosted;sdk:2.16.1
            os:ubuntu-latest;pub-cache-hosted
            os:ubuntu-latest
      - uses: dart-lang/setup-dart@v1.3
        with:
          sdk: "2.16.1"
      - id: checkout
<<<<<<< HEAD
        uses: actions/checkout@v3.0.0
=======
        uses: actions/checkout@v3
>>>>>>> c0ae8ecb
      - id: pkg_indexed_blob_pub_get
        name: pkg/indexed_blob; dart pub get
        if: "always() && steps.checkout.conclusion == 'success'"
        working-directory: pkg/indexed_blob
        run: dart pub get
      - name: "pkg/indexed_blob; dart format --output=none --set-exit-if-changed ."
        if: "always() && steps.pkg_indexed_blob_pub_get.conclusion == 'success'"
        working-directory: pkg/indexed_blob
        run: "dart format --output=none --set-exit-if-changed ."
      - name: "pkg/indexed_blob; dart analyze --fatal-infos ."
        if: "always() && steps.pkg_indexed_blob_pub_get.conclusion == 'success'"
        working-directory: pkg/indexed_blob
        run: dart analyze --fatal-infos .
  job_004:
    name: "smoke_test; PKG: pkg/pub_integration; `dart format --output=none --set-exit-if-changed .`, `dart analyze --fatal-infos bin/`, `dart analyze --fatal-infos lib/`, `dart analyze --fatal-infos test/`"
    runs-on: ubuntu-latest
    steps:
      - name: Cache Pub hosted dependencies
        uses: actions/cache@v3
        with:
          path: "~/.pub-cache/hosted"
          key: "os:ubuntu-latest;pub-cache-hosted;sdk:2.16.1;packages:pkg/pub_integration;commands:format-analyze_2-analyze_3-analyze_4"
          restore-keys: |
            os:ubuntu-latest;pub-cache-hosted;sdk:2.16.1;packages:pkg/pub_integration
            os:ubuntu-latest;pub-cache-hosted;sdk:2.16.1
            os:ubuntu-latest;pub-cache-hosted
            os:ubuntu-latest
      - uses: dart-lang/setup-dart@v1.3
        with:
          sdk: "2.16.1"
      - id: checkout
<<<<<<< HEAD
        uses: actions/checkout@v3.0.0
=======
        uses: actions/checkout@v3
>>>>>>> c0ae8ecb
      - id: pkg_pub_integration_pub_get
        name: pkg/pub_integration; dart pub get
        if: "always() && steps.checkout.conclusion == 'success'"
        working-directory: pkg/pub_integration
        run: dart pub get
      - name: "pkg/pub_integration; dart format --output=none --set-exit-if-changed ."
        if: "always() && steps.pkg_pub_integration_pub_get.conclusion == 'success'"
        working-directory: pkg/pub_integration
        run: "dart format --output=none --set-exit-if-changed ."
      - name: "pkg/pub_integration; dart analyze --fatal-infos bin/"
        if: "always() && steps.pkg_pub_integration_pub_get.conclusion == 'success'"
        working-directory: pkg/pub_integration
        run: dart analyze --fatal-infos bin/
      - name: "pkg/pub_integration; dart analyze --fatal-infos lib/"
        if: "always() && steps.pkg_pub_integration_pub_get.conclusion == 'success'"
        working-directory: pkg/pub_integration
        run: dart analyze --fatal-infos lib/
      - name: "pkg/pub_integration; dart analyze --fatal-infos test/"
        if: "always() && steps.pkg_pub_integration_pub_get.conclusion == 'success'"
        working-directory: pkg/pub_integration
        run: dart analyze --fatal-infos test/
  job_005:
    name: "smoke_test; PKG: pkg/pub_worker; `dart format --output=none --set-exit-if-changed .`, `dart analyze --fatal-infos --fatal-warnings bin/ lib/`"
    runs-on: ubuntu-latest
    steps:
      - name: Cache Pub hosted dependencies
        uses: actions/cache@v2.1.7
        with:
          path: "~/.pub-cache/hosted"
          key: "os:ubuntu-latest;pub-cache-hosted;sdk:2.16.1;packages:pkg/pub_worker;commands:format-analyze_5"
          restore-keys: |
            os:ubuntu-latest;pub-cache-hosted;sdk:2.16.1;packages:pkg/pub_worker
            os:ubuntu-latest;pub-cache-hosted;sdk:2.16.1
            os:ubuntu-latest;pub-cache-hosted
            os:ubuntu-latest
      - uses: dart-lang/setup-dart@v1.3
        with:
          sdk: "2.16.1"
      - id: checkout
        uses: actions/checkout@v3.0.0
      - id: pkg_pub_worker_pub_get
        name: pkg/pub_worker; dart pub get
        if: "always() && steps.checkout.conclusion == 'success'"
        working-directory: pkg/pub_worker
        run: dart pub get
      - name: "pkg/pub_worker; dart format --output=none --set-exit-if-changed ."
        if: "always() && steps.pkg_pub_worker_pub_get.conclusion == 'success'"
        working-directory: pkg/pub_worker
        run: "dart format --output=none --set-exit-if-changed ."
      - name: "pkg/pub_worker; dart analyze --fatal-infos --fatal-warnings bin/ lib/"
        if: "always() && steps.pkg_pub_worker_pub_get.conclusion == 'success'"
        working-directory: pkg/pub_worker
        run: dart analyze --fatal-infos --fatal-warnings bin/ lib/
  job_006:
    name: "build; PKG: pkg/web_app; `./build.sh`"
    runs-on: ubuntu-latest
    steps:
      - name: Cache Pub hosted dependencies
        uses: actions/cache@v3
        with:
          path: "~/.pub-cache/hosted"
          key: "os:ubuntu-latest;pub-cache-hosted;sdk:2.16.1;packages:pkg/web_app;commands:command"
          restore-keys: |
            os:ubuntu-latest;pub-cache-hosted;sdk:2.16.1;packages:pkg/web_app
            os:ubuntu-latest;pub-cache-hosted;sdk:2.16.1
            os:ubuntu-latest;pub-cache-hosted
            os:ubuntu-latest
      - uses: dart-lang/setup-dart@v1.3
        with:
          sdk: "2.16.1"
      - id: checkout
<<<<<<< HEAD
        uses: actions/checkout@v3.0.0
=======
        uses: actions/checkout@v3
>>>>>>> c0ae8ecb
      - id: pkg_web_app_pub_get
        name: pkg/web_app; dart pub get
        if: "always() && steps.checkout.conclusion == 'success'"
        working-directory: pkg/web_app
        run: dart pub get
      - name: pkg/web_app; ./build.sh
        if: "always() && steps.pkg_web_app_pub_get.conclusion == 'success'"
        working-directory: pkg/web_app
        run: ./build.sh
    needs:
      - job_001
      - job_002
      - job_003
      - job_004
      - job_005
  job_007:
    name: "build; PKG: pkg/web_css; `./build.sh`"
    runs-on: ubuntu-latest
    steps:
      - name: Cache Pub hosted dependencies
        uses: actions/cache@v3
        with:
          path: "~/.pub-cache/hosted"
          key: "os:ubuntu-latest;pub-cache-hosted;sdk:2.16.1;packages:pkg/web_css;commands:command"
          restore-keys: |
            os:ubuntu-latest;pub-cache-hosted;sdk:2.16.1;packages:pkg/web_css
            os:ubuntu-latest;pub-cache-hosted;sdk:2.16.1
            os:ubuntu-latest;pub-cache-hosted
            os:ubuntu-latest
      - uses: dart-lang/setup-dart@v1.3
        with:
          sdk: "2.16.1"
      - id: checkout
<<<<<<< HEAD
        uses: actions/checkout@v3.0.0
=======
        uses: actions/checkout@v3
>>>>>>> c0ae8ecb
      - id: pkg_web_css_pub_get
        name: pkg/web_css; dart pub get
        if: "always() && steps.checkout.conclusion == 'success'"
        working-directory: pkg/web_css
        run: dart pub get
      - name: pkg/web_css; ./build.sh
        if: "always() && steps.pkg_web_css_pub_get.conclusion == 'success'"
        working-directory: pkg/web_css
        run: ./build.sh
    needs:
      - job_001
      - job_002
      - job_003
      - job_004
<<<<<<< HEAD
      - job_005
  job_008:
    name: "unit_test; PKG: app; `dart test --total-shards 7 --shard-index 0`"
=======
  job_007:
    name: "unit_test; PKG: app; `dart test -P presubmit --total-shards 7 --shard-index 0`"
>>>>>>> c0ae8ecb
    runs-on: ubuntu-latest
    steps:
      - name: Cache Pub hosted dependencies
        uses: actions/cache@v3
        with:
          path: "~/.pub-cache/hosted"
          key: "os:ubuntu-latest;pub-cache-hosted;sdk:2.16.1;packages:app;commands:test_00"
          restore-keys: |
            os:ubuntu-latest;pub-cache-hosted;sdk:2.16.1;packages:app
            os:ubuntu-latest;pub-cache-hosted;sdk:2.16.1
            os:ubuntu-latest;pub-cache-hosted
            os:ubuntu-latest
      - uses: dart-lang/setup-dart@v1.3
        with:
          sdk: "2.16.1"
      - id: checkout
<<<<<<< HEAD
        uses: actions/checkout@v3.0.0
=======
        uses: actions/checkout@v3
>>>>>>> c0ae8ecb
      - id: app_pub_get
        name: app; dart pub get
        if: "always() && steps.checkout.conclusion == 'success'"
        working-directory: app
        run: dart pub get
      - name: "app; dart test -P presubmit --total-shards 7 --shard-index 0"
        if: "always() && steps.app_pub_get.conclusion == 'success'"
        working-directory: app
        run: dart test -P presubmit --total-shards 7 --shard-index 0
    needs:
      - job_001
      - job_002
      - job_003
      - job_004
      - job_005
      - job_006
<<<<<<< HEAD
      - job_007
  job_009:
    name: "unit_test; PKG: app; `dart test --total-shards 7 --shard-index 1`"
=======
  job_008:
    name: "unit_test; PKG: app; `dart test -P presubmit --total-shards 7 --shard-index 1`"
>>>>>>> c0ae8ecb
    runs-on: ubuntu-latest
    steps:
      - name: Cache Pub hosted dependencies
        uses: actions/cache@v3
        with:
          path: "~/.pub-cache/hosted"
          key: "os:ubuntu-latest;pub-cache-hosted;sdk:2.16.1;packages:app;commands:test_01"
          restore-keys: |
            os:ubuntu-latest;pub-cache-hosted;sdk:2.16.1;packages:app
            os:ubuntu-latest;pub-cache-hosted;sdk:2.16.1
            os:ubuntu-latest;pub-cache-hosted
            os:ubuntu-latest
      - uses: dart-lang/setup-dart@v1.3
        with:
          sdk: "2.16.1"
      - id: checkout
<<<<<<< HEAD
        uses: actions/checkout@v3.0.0
=======
        uses: actions/checkout@v3
>>>>>>> c0ae8ecb
      - id: app_pub_get
        name: app; dart pub get
        if: "always() && steps.checkout.conclusion == 'success'"
        working-directory: app
        run: dart pub get
      - name: "app; dart test -P presubmit --total-shards 7 --shard-index 1"
        if: "always() && steps.app_pub_get.conclusion == 'success'"
        working-directory: app
        run: dart test -P presubmit --total-shards 7 --shard-index 1
    needs:
      - job_001
      - job_002
      - job_003
      - job_004
      - job_005
      - job_006
<<<<<<< HEAD
      - job_007
  job_010:
    name: "unit_test; PKG: app; `dart test --total-shards 7 --shard-index 2`"
=======
  job_009:
    name: "unit_test; PKG: app; `dart test -P presubmit --total-shards 7 --shard-index 2`"
>>>>>>> c0ae8ecb
    runs-on: ubuntu-latest
    steps:
      - name: Cache Pub hosted dependencies
        uses: actions/cache@v3
        with:
          path: "~/.pub-cache/hosted"
          key: "os:ubuntu-latest;pub-cache-hosted;sdk:2.16.1;packages:app;commands:test_02"
          restore-keys: |
            os:ubuntu-latest;pub-cache-hosted;sdk:2.16.1;packages:app
            os:ubuntu-latest;pub-cache-hosted;sdk:2.16.1
            os:ubuntu-latest;pub-cache-hosted
            os:ubuntu-latest
      - uses: dart-lang/setup-dart@v1.3
        with:
          sdk: "2.16.1"
      - id: checkout
<<<<<<< HEAD
        uses: actions/checkout@v3.0.0
=======
        uses: actions/checkout@v3
>>>>>>> c0ae8ecb
      - id: app_pub_get
        name: app; dart pub get
        if: "always() && steps.checkout.conclusion == 'success'"
        working-directory: app
        run: dart pub get
      - name: "app; dart test -P presubmit --total-shards 7 --shard-index 2"
        if: "always() && steps.app_pub_get.conclusion == 'success'"
        working-directory: app
        run: dart test -P presubmit --total-shards 7 --shard-index 2
    needs:
      - job_001
      - job_002
      - job_003
      - job_004
      - job_005
      - job_006
<<<<<<< HEAD
      - job_007
  job_011:
    name: "unit_test; PKG: app; `dart test --total-shards 7 --shard-index 3`"
=======
  job_010:
    name: "unit_test; PKG: app; `dart test -P presubmit --total-shards 7 --shard-index 3`"
>>>>>>> c0ae8ecb
    runs-on: ubuntu-latest
    steps:
      - name: Cache Pub hosted dependencies
        uses: actions/cache@v3
        with:
          path: "~/.pub-cache/hosted"
          key: "os:ubuntu-latest;pub-cache-hosted;sdk:2.16.1;packages:app;commands:test_03"
          restore-keys: |
            os:ubuntu-latest;pub-cache-hosted;sdk:2.16.1;packages:app
            os:ubuntu-latest;pub-cache-hosted;sdk:2.16.1
            os:ubuntu-latest;pub-cache-hosted
            os:ubuntu-latest
      - uses: dart-lang/setup-dart@v1.3
        with:
          sdk: "2.16.1"
      - id: checkout
<<<<<<< HEAD
        uses: actions/checkout@v3.0.0
=======
        uses: actions/checkout@v3
>>>>>>> c0ae8ecb
      - id: app_pub_get
        name: app; dart pub get
        if: "always() && steps.checkout.conclusion == 'success'"
        working-directory: app
        run: dart pub get
      - name: "app; dart test -P presubmit --total-shards 7 --shard-index 3"
        if: "always() && steps.app_pub_get.conclusion == 'success'"
        working-directory: app
        run: dart test -P presubmit --total-shards 7 --shard-index 3
    needs:
      - job_001
      - job_002
      - job_003
      - job_004
      - job_005
      - job_006
<<<<<<< HEAD
      - job_007
  job_012:
    name: "unit_test; PKG: app; `dart test --total-shards 7 --shard-index 4`"
=======
  job_011:
    name: "unit_test; PKG: app; `dart test -P presubmit --total-shards 7 --shard-index 4`"
>>>>>>> c0ae8ecb
    runs-on: ubuntu-latest
    steps:
      - name: Cache Pub hosted dependencies
        uses: actions/cache@v3
        with:
          path: "~/.pub-cache/hosted"
          key: "os:ubuntu-latest;pub-cache-hosted;sdk:2.16.1;packages:app;commands:test_04"
          restore-keys: |
            os:ubuntu-latest;pub-cache-hosted;sdk:2.16.1;packages:app
            os:ubuntu-latest;pub-cache-hosted;sdk:2.16.1
            os:ubuntu-latest;pub-cache-hosted
            os:ubuntu-latest
      - uses: dart-lang/setup-dart@v1.3
        with:
          sdk: "2.16.1"
      - id: checkout
<<<<<<< HEAD
        uses: actions/checkout@v3.0.0
=======
        uses: actions/checkout@v3
>>>>>>> c0ae8ecb
      - id: app_pub_get
        name: app; dart pub get
        if: "always() && steps.checkout.conclusion == 'success'"
        working-directory: app
        run: dart pub get
      - name: "app; dart test -P presubmit --total-shards 7 --shard-index 4"
        if: "always() && steps.app_pub_get.conclusion == 'success'"
        working-directory: app
        run: dart test -P presubmit --total-shards 7 --shard-index 4
    needs:
      - job_001
      - job_002
      - job_003
      - job_004
      - job_005
      - job_006
<<<<<<< HEAD
      - job_007
  job_013:
    name: "unit_test; PKG: app; `dart test --total-shards 7 --shard-index 5`"
=======
  job_012:
    name: "unit_test; PKG: app; `dart test -P presubmit --total-shards 7 --shard-index 5`"
>>>>>>> c0ae8ecb
    runs-on: ubuntu-latest
    steps:
      - name: Cache Pub hosted dependencies
        uses: actions/cache@v3
        with:
          path: "~/.pub-cache/hosted"
          key: "os:ubuntu-latest;pub-cache-hosted;sdk:2.16.1;packages:app;commands:test_05"
          restore-keys: |
            os:ubuntu-latest;pub-cache-hosted;sdk:2.16.1;packages:app
            os:ubuntu-latest;pub-cache-hosted;sdk:2.16.1
            os:ubuntu-latest;pub-cache-hosted
            os:ubuntu-latest
      - uses: dart-lang/setup-dart@v1.3
        with:
          sdk: "2.16.1"
      - id: checkout
<<<<<<< HEAD
        uses: actions/checkout@v3.0.0
=======
        uses: actions/checkout@v3
>>>>>>> c0ae8ecb
      - id: app_pub_get
        name: app; dart pub get
        if: "always() && steps.checkout.conclusion == 'success'"
        working-directory: app
        run: dart pub get
      - name: "app; dart test -P presubmit --total-shards 7 --shard-index 5"
        if: "always() && steps.app_pub_get.conclusion == 'success'"
        working-directory: app
        run: dart test -P presubmit --total-shards 7 --shard-index 5
    needs:
      - job_001
      - job_002
      - job_003
      - job_004
      - job_005
      - job_006
<<<<<<< HEAD
      - job_007
  job_014:
    name: "unit_test; PKG: app; `dart test --total-shards 7 --shard-index 6`"
=======
  job_013:
    name: "unit_test; PKG: app; `dart test -P presubmit --total-shards 7 --shard-index 6`"
>>>>>>> c0ae8ecb
    runs-on: ubuntu-latest
    steps:
      - name: Cache Pub hosted dependencies
        uses: actions/cache@v3
        with:
          path: "~/.pub-cache/hosted"
          key: "os:ubuntu-latest;pub-cache-hosted;sdk:2.16.1;packages:app;commands:test_06"
          restore-keys: |
            os:ubuntu-latest;pub-cache-hosted;sdk:2.16.1;packages:app
            os:ubuntu-latest;pub-cache-hosted;sdk:2.16.1
            os:ubuntu-latest;pub-cache-hosted
            os:ubuntu-latest
      - uses: dart-lang/setup-dart@v1.3
        with:
          sdk: "2.16.1"
      - id: checkout
<<<<<<< HEAD
        uses: actions/checkout@v3.0.0
=======
        uses: actions/checkout@v3
>>>>>>> c0ae8ecb
      - id: app_pub_get
        name: app; dart pub get
        if: "always() && steps.checkout.conclusion == 'success'"
        working-directory: app
        run: dart pub get
      - name: "app; dart test -P presubmit --total-shards 7 --shard-index 6"
        if: "always() && steps.app_pub_get.conclusion == 'success'"
        working-directory: app
        run: dart test -P presubmit --total-shards 7 --shard-index 6
    needs:
      - job_001
      - job_002
      - job_003
      - job_004
      - job_005
      - job_006
      - job_007
  job_015:
    name: "unit_test; PKG: pkg/_popularity; `dart test --run-skipped`"
    runs-on: ubuntu-latest
    steps:
      - name: Cache Pub hosted dependencies
        uses: actions/cache@v3
        with:
          path: "~/.pub-cache/hosted"
          key: "os:ubuntu-latest;pub-cache-hosted;sdk:2.16.1;packages:pkg/_popularity;commands:test_07"
          restore-keys: |
            os:ubuntu-latest;pub-cache-hosted;sdk:2.16.1;packages:pkg/_popularity
            os:ubuntu-latest;pub-cache-hosted;sdk:2.16.1
            os:ubuntu-latest;pub-cache-hosted
            os:ubuntu-latest
      - uses: dart-lang/setup-dart@v1.3
        with:
          sdk: "2.16.1"
      - id: checkout
<<<<<<< HEAD
        uses: actions/checkout@v3.0.0
=======
        uses: actions/checkout@v3
>>>>>>> c0ae8ecb
      - id: pkg__popularity_pub_get
        name: pkg/_popularity; dart pub get
        if: "always() && steps.checkout.conclusion == 'success'"
        working-directory: pkg/_popularity
        run: dart pub get
      - name: "pkg/_popularity; dart test --run-skipped"
        if: "always() && steps.pkg__popularity_pub_get.conclusion == 'success'"
        working-directory: pkg/_popularity
        run: dart test --run-skipped
    needs:
      - job_001
      - job_002
      - job_003
      - job_004
      - job_005
      - job_006
      - job_007
  job_016:
    name: "unit_test; PKG: pkg/_pub_shared; `dart test --run-skipped`"
    runs-on: ubuntu-latest
    steps:
      - name: Cache Pub hosted dependencies
        uses: actions/cache@v3
        with:
          path: "~/.pub-cache/hosted"
          key: "os:ubuntu-latest;pub-cache-hosted;sdk:2.16.1;packages:pkg/_pub_shared;commands:test_07"
          restore-keys: |
            os:ubuntu-latest;pub-cache-hosted;sdk:2.16.1;packages:pkg/_pub_shared
            os:ubuntu-latest;pub-cache-hosted;sdk:2.16.1
            os:ubuntu-latest;pub-cache-hosted
            os:ubuntu-latest
      - uses: dart-lang/setup-dart@v1.3
        with:
          sdk: "2.16.1"
      - id: checkout
<<<<<<< HEAD
        uses: actions/checkout@v3.0.0
=======
        uses: actions/checkout@v3
>>>>>>> c0ae8ecb
      - id: pkg__pub_shared_pub_get
        name: pkg/_pub_shared; dart pub get
        if: "always() && steps.checkout.conclusion == 'success'"
        working-directory: pkg/_pub_shared
        run: dart pub get
      - name: "pkg/_pub_shared; dart test --run-skipped"
        if: "always() && steps.pkg__pub_shared_pub_get.conclusion == 'success'"
        working-directory: pkg/_pub_shared
        run: dart test --run-skipped
    needs:
      - job_001
      - job_002
      - job_003
      - job_004
      - job_005
      - job_006
      - job_007
  job_017:
    name: "unit_test; PKG: pkg/fake_gcloud; `dart test --run-skipped`"
    runs-on: ubuntu-latest
    steps:
      - name: Cache Pub hosted dependencies
        uses: actions/cache@v3
        with:
          path: "~/.pub-cache/hosted"
          key: "os:ubuntu-latest;pub-cache-hosted;sdk:2.16.1;packages:pkg/fake_gcloud;commands:test_07"
          restore-keys: |
            os:ubuntu-latest;pub-cache-hosted;sdk:2.16.1;packages:pkg/fake_gcloud
            os:ubuntu-latest;pub-cache-hosted;sdk:2.16.1
            os:ubuntu-latest;pub-cache-hosted
            os:ubuntu-latest
      - uses: dart-lang/setup-dart@v1.3
        with:
          sdk: "2.16.1"
      - id: checkout
<<<<<<< HEAD
        uses: actions/checkout@v3.0.0
=======
        uses: actions/checkout@v3
>>>>>>> c0ae8ecb
      - id: pkg_fake_gcloud_pub_get
        name: pkg/fake_gcloud; dart pub get
        if: "always() && steps.checkout.conclusion == 'success'"
        working-directory: pkg/fake_gcloud
        run: dart pub get
      - name: "pkg/fake_gcloud; dart test --run-skipped"
        if: "always() && steps.pkg_fake_gcloud_pub_get.conclusion == 'success'"
        working-directory: pkg/fake_gcloud
        run: dart test --run-skipped
    needs:
      - job_001
      - job_002
      - job_003
      - job_004
      - job_005
      - job_006
      - job_007
  job_018:
    name: "unit_test; PKG: pkg/indexed_blob; `dart test --run-skipped`"
    runs-on: ubuntu-latest
    steps:
      - name: Cache Pub hosted dependencies
        uses: actions/cache@v3
        with:
          path: "~/.pub-cache/hosted"
          key: "os:ubuntu-latest;pub-cache-hosted;sdk:2.16.1;packages:pkg/indexed_blob;commands:test_07"
          restore-keys: |
            os:ubuntu-latest;pub-cache-hosted;sdk:2.16.1;packages:pkg/indexed_blob
            os:ubuntu-latest;pub-cache-hosted;sdk:2.16.1
            os:ubuntu-latest;pub-cache-hosted
            os:ubuntu-latest
      - uses: dart-lang/setup-dart@v1.3
        with:
          sdk: "2.16.1"
      - id: checkout
<<<<<<< HEAD
        uses: actions/checkout@v3.0.0
=======
        uses: actions/checkout@v3
>>>>>>> c0ae8ecb
      - id: pkg_indexed_blob_pub_get
        name: pkg/indexed_blob; dart pub get
        if: "always() && steps.checkout.conclusion == 'success'"
        working-directory: pkg/indexed_blob
        run: dart pub get
      - name: "pkg/indexed_blob; dart test --run-skipped"
        if: "always() && steps.pkg_indexed_blob_pub_get.conclusion == 'success'"
        working-directory: pkg/indexed_blob
        run: dart test --run-skipped
    needs:
      - job_001
      - job_002
      - job_003
      - job_004
      - job_005
      - job_006
      - job_007
  job_019:
    name: "unit_test; PKG: pkg/pub_dartdoc; `dart test --run-skipped`"
    runs-on: ubuntu-latest
    steps:
      - name: Cache Pub hosted dependencies
        uses: actions/cache@v3
        with:
          path: "~/.pub-cache/hosted"
          key: "os:ubuntu-latest;pub-cache-hosted;sdk:2.16.1;packages:pkg/pub_dartdoc;commands:test_07"
          restore-keys: |
            os:ubuntu-latest;pub-cache-hosted;sdk:2.16.1;packages:pkg/pub_dartdoc
            os:ubuntu-latest;pub-cache-hosted;sdk:2.16.1
            os:ubuntu-latest;pub-cache-hosted
            os:ubuntu-latest
      - uses: dart-lang/setup-dart@v1.3
        with:
          sdk: "2.16.1"
      - id: checkout
<<<<<<< HEAD
        uses: actions/checkout@v3.0.0
=======
        uses: actions/checkout@v3
>>>>>>> c0ae8ecb
      - id: pkg_pub_dartdoc_pub_get
        name: pkg/pub_dartdoc; dart pub get
        if: "always() && steps.checkout.conclusion == 'success'"
        working-directory: pkg/pub_dartdoc
        run: dart pub get
      - name: "pkg/pub_dartdoc; dart test --run-skipped"
        if: "always() && steps.pkg_pub_dartdoc_pub_get.conclusion == 'success'"
        working-directory: pkg/pub_dartdoc
        run: dart test --run-skipped
    needs:
      - job_001
      - job_002
      - job_003
      - job_004
      - job_005
      - job_006
      - job_007
  job_020:
    name: "unit_test; PKG: pkg/pub_dartdoc_data; `dart test --run-skipped`"
    runs-on: ubuntu-latest
    steps:
      - name: Cache Pub hosted dependencies
        uses: actions/cache@v3
        with:
          path: "~/.pub-cache/hosted"
          key: "os:ubuntu-latest;pub-cache-hosted;sdk:2.16.1;packages:pkg/pub_dartdoc_data;commands:test_07"
          restore-keys: |
            os:ubuntu-latest;pub-cache-hosted;sdk:2.16.1;packages:pkg/pub_dartdoc_data
            os:ubuntu-latest;pub-cache-hosted;sdk:2.16.1
            os:ubuntu-latest;pub-cache-hosted
            os:ubuntu-latest
      - uses: dart-lang/setup-dart@v1.3
        with:
          sdk: "2.16.1"
      - id: checkout
<<<<<<< HEAD
        uses: actions/checkout@v3.0.0
=======
        uses: actions/checkout@v3
>>>>>>> c0ae8ecb
      - id: pkg_pub_dartdoc_data_pub_get
        name: pkg/pub_dartdoc_data; dart pub get
        if: "always() && steps.checkout.conclusion == 'success'"
        working-directory: pkg/pub_dartdoc_data
        run: dart pub get
      - name: "pkg/pub_dartdoc_data; dart test --run-skipped"
        if: "always() && steps.pkg_pub_dartdoc_data_pub_get.conclusion == 'success'"
        working-directory: pkg/pub_dartdoc_data
        run: dart test --run-skipped
    needs:
      - job_001
      - job_002
      - job_003
      - job_004
      - job_005
      - job_006
      - job_007
  job_021:
    name: "unit_test; PKG: pkg/pub_package_reader; `dart test --run-skipped`"
    runs-on: ubuntu-latest
    steps:
      - name: Cache Pub hosted dependencies
        uses: actions/cache@v3
        with:
          path: "~/.pub-cache/hosted"
          key: "os:ubuntu-latest;pub-cache-hosted;sdk:2.16.1;packages:pkg/pub_package_reader;commands:test_07"
          restore-keys: |
            os:ubuntu-latest;pub-cache-hosted;sdk:2.16.1;packages:pkg/pub_package_reader
            os:ubuntu-latest;pub-cache-hosted;sdk:2.16.1
            os:ubuntu-latest;pub-cache-hosted
            os:ubuntu-latest
      - uses: dart-lang/setup-dart@v1.3
        with:
          sdk: "2.16.1"
      - id: checkout
<<<<<<< HEAD
        uses: actions/checkout@v3.0.0
=======
        uses: actions/checkout@v3
>>>>>>> c0ae8ecb
      - id: pkg_pub_package_reader_pub_get
        name: pkg/pub_package_reader; dart pub get
        if: "always() && steps.checkout.conclusion == 'success'"
        working-directory: pkg/pub_package_reader
        run: dart pub get
      - name: "pkg/pub_package_reader; dart test --run-skipped"
        if: "always() && steps.pkg_pub_package_reader_pub_get.conclusion == 'success'"
        working-directory: pkg/pub_package_reader
        run: dart test --run-skipped
    needs:
      - job_001
      - job_002
      - job_003
      - job_004
      - job_005
      - job_006
      - job_007
  job_022:
    name: "unit_test; PKG: pkg/web_app; `dart test --run-skipped`"
    runs-on: ubuntu-latest
    steps:
      - name: Cache Pub hosted dependencies
        uses: actions/cache@v3
        with:
          path: "~/.pub-cache/hosted"
          key: "os:ubuntu-latest;pub-cache-hosted;sdk:2.16.1;packages:pkg/web_app;commands:test_07"
          restore-keys: |
            os:ubuntu-latest;pub-cache-hosted;sdk:2.16.1;packages:pkg/web_app
            os:ubuntu-latest;pub-cache-hosted;sdk:2.16.1
            os:ubuntu-latest;pub-cache-hosted
            os:ubuntu-latest
      - uses: dart-lang/setup-dart@v1.3
        with:
          sdk: "2.16.1"
      - id: checkout
<<<<<<< HEAD
        uses: actions/checkout@v3.0.0
=======
        uses: actions/checkout@v3
>>>>>>> c0ae8ecb
      - id: pkg_web_app_pub_get
        name: pkg/web_app; dart pub get
        if: "always() && steps.checkout.conclusion == 'success'"
        working-directory: pkg/web_app
        run: dart pub get
      - name: "pkg/web_app; dart test --run-skipped"
        if: "always() && steps.pkg_web_app_pub_get.conclusion == 'success'"
        working-directory: pkg/web_app
        run: dart test --run-skipped
    needs:
      - job_001
      - job_002
      - job_003
      - job_004
      - job_005
      - job_006
      - job_007
  job_023:
    name: "unit_test; PKG: pkg/web_css; `dart test --run-skipped`"
    runs-on: ubuntu-latest
    steps:
      - name: Cache Pub hosted dependencies
        uses: actions/cache@v3
        with:
          path: "~/.pub-cache/hosted"
          key: "os:ubuntu-latest;pub-cache-hosted;sdk:2.16.1;packages:pkg/web_css;commands:test_07"
          restore-keys: |
            os:ubuntu-latest;pub-cache-hosted;sdk:2.16.1;packages:pkg/web_css
            os:ubuntu-latest;pub-cache-hosted;sdk:2.16.1
            os:ubuntu-latest;pub-cache-hosted
            os:ubuntu-latest
      - uses: dart-lang/setup-dart@v1.3
        with:
          sdk: "2.16.1"
      - id: checkout
<<<<<<< HEAD
        uses: actions/checkout@v3.0.0
=======
        uses: actions/checkout@v3
>>>>>>> c0ae8ecb
      - id: pkg_web_css_pub_get
        name: pkg/web_css; dart pub get
        if: "always() && steps.checkout.conclusion == 'success'"
        working-directory: pkg/web_css
        run: dart pub get
      - name: "pkg/web_css; dart test --run-skipped"
        if: "always() && steps.pkg_web_css_pub_get.conclusion == 'success'"
        working-directory: pkg/web_css
        run: dart test --run-skipped
    needs:
      - job_001
      - job_002
      - job_003
      - job_004
      - job_005
      - job_006
      - job_007
  job_024:
    name: "unit_test; PKG: pkg/pub_integration; `dart test --run-skipped --total-shards 3 --shard-index 0`"
    runs-on: ubuntu-latest
    steps:
      - name: Cache Pub hosted dependencies
        uses: actions/cache@v3
        with:
          path: "~/.pub-cache/hosted"
          key: "os:ubuntu-latest;pub-cache-hosted;sdk:2.16.1;packages:pkg/pub_integration;commands:test_08"
          restore-keys: |
            os:ubuntu-latest;pub-cache-hosted;sdk:2.16.1;packages:pkg/pub_integration
            os:ubuntu-latest;pub-cache-hosted;sdk:2.16.1
            os:ubuntu-latest;pub-cache-hosted
            os:ubuntu-latest
      - uses: dart-lang/setup-dart@v1.3
        with:
          sdk: "2.16.1"
      - id: checkout
<<<<<<< HEAD
        uses: actions/checkout@v3.0.0
=======
        uses: actions/checkout@v3
>>>>>>> c0ae8ecb
      - id: pkg_pub_integration_pub_get
        name: pkg/pub_integration; dart pub get
        if: "always() && steps.checkout.conclusion == 'success'"
        working-directory: pkg/pub_integration
        run: dart pub get
      - name: "pkg/pub_integration; dart test --run-skipped --total-shards 3 --shard-index 0"
        if: "always() && steps.pkg_pub_integration_pub_get.conclusion == 'success'"
        working-directory: pkg/pub_integration
        run: dart test --run-skipped --total-shards 3 --shard-index 0
    needs:
      - job_001
      - job_002
      - job_003
      - job_004
      - job_005
      - job_006
      - job_007
  job_025:
    name: "unit_test; PKG: pkg/pub_integration; `dart test --run-skipped --total-shards 3 --shard-index 1`"
    runs-on: ubuntu-latest
    steps:
      - name: Cache Pub hosted dependencies
        uses: actions/cache@v3
        with:
          path: "~/.pub-cache/hosted"
          key: "os:ubuntu-latest;pub-cache-hosted;sdk:2.16.1;packages:pkg/pub_integration;commands:test_09"
          restore-keys: |
            os:ubuntu-latest;pub-cache-hosted;sdk:2.16.1;packages:pkg/pub_integration
            os:ubuntu-latest;pub-cache-hosted;sdk:2.16.1
            os:ubuntu-latest;pub-cache-hosted
            os:ubuntu-latest
      - uses: dart-lang/setup-dart@v1.3
        with:
          sdk: "2.16.1"
      - id: checkout
<<<<<<< HEAD
        uses: actions/checkout@v3.0.0
=======
        uses: actions/checkout@v3
>>>>>>> c0ae8ecb
      - id: pkg_pub_integration_pub_get
        name: pkg/pub_integration; dart pub get
        if: "always() && steps.checkout.conclusion == 'success'"
        working-directory: pkg/pub_integration
        run: dart pub get
      - name: "pkg/pub_integration; dart test --run-skipped --total-shards 3 --shard-index 1"
        if: "always() && steps.pkg_pub_integration_pub_get.conclusion == 'success'"
        working-directory: pkg/pub_integration
        run: dart test --run-skipped --total-shards 3 --shard-index 1
    needs:
      - job_001
      - job_002
      - job_003
      - job_004
      - job_005
      - job_006
      - job_007
  job_026:
    name: "unit_test; PKG: pkg/pub_integration; `dart test --run-skipped --total-shards 3 --shard-index 2`"
    runs-on: ubuntu-latest
    steps:
      - name: Cache Pub hosted dependencies
        uses: actions/cache@v3
        with:
          path: "~/.pub-cache/hosted"
          key: "os:ubuntu-latest;pub-cache-hosted;sdk:2.16.1;packages:pkg/pub_integration;commands:test_10"
          restore-keys: |
            os:ubuntu-latest;pub-cache-hosted;sdk:2.16.1;packages:pkg/pub_integration
            os:ubuntu-latest;pub-cache-hosted;sdk:2.16.1
            os:ubuntu-latest;pub-cache-hosted
            os:ubuntu-latest
      - uses: dart-lang/setup-dart@v1.3
        with:
          sdk: "2.16.1"
      - id: checkout
<<<<<<< HEAD
        uses: actions/checkout@v3.0.0
=======
        uses: actions/checkout@v3
>>>>>>> c0ae8ecb
      - id: pkg_pub_integration_pub_get
        name: pkg/pub_integration; dart pub get
        if: "always() && steps.checkout.conclusion == 'success'"
        working-directory: pkg/pub_integration
        run: dart pub get
      - name: "pkg/pub_integration; dart test --run-skipped --total-shards 3 --shard-index 2"
        if: "always() && steps.pkg_pub_integration_pub_get.conclusion == 'success'"
        working-directory: pkg/pub_integration
        run: dart test --run-skipped --total-shards 3 --shard-index 2
    needs:
      - job_001
      - job_002
      - job_003
      - job_004
      - job_005
      - job_006
      - job_007
  job_027:
    name: "unit_test; PKG: pkg/pub_worker; `dart test --run-skipped --concurrency=1 `find test -name \"*_test\\\\.dart\" | sort | sed -n '0~3p'``"
    runs-on: ubuntu-latest
    steps:
      - name: Cache Pub hosted dependencies
        uses: actions/cache@v2.1.7
        with:
          path: "~/.pub-cache/hosted"
          key: "os:ubuntu-latest;pub-cache-hosted;sdk:2.16.1;packages:pkg/pub_worker;commands:test_11"
          restore-keys: |
            os:ubuntu-latest;pub-cache-hosted;sdk:2.16.1;packages:pkg/pub_worker
            os:ubuntu-latest;pub-cache-hosted;sdk:2.16.1
            os:ubuntu-latest;pub-cache-hosted
            os:ubuntu-latest
      - uses: dart-lang/setup-dart@v1.3
        with:
          sdk: "2.16.1"
      - id: checkout
        uses: actions/checkout@v3.0.0
      - id: pkg_pub_worker_pub_get
        name: pkg/pub_worker; dart pub get
        if: "always() && steps.checkout.conclusion == 'success'"
        working-directory: pkg/pub_worker
        run: dart pub get
      - name: "pkg/pub_worker; dart test --run-skipped --concurrency=1 `find test -name \"*_test\\\\.dart\" | sort | sed -n '0~3p'`"
        if: "always() && steps.pkg_pub_worker_pub_get.conclusion == 'success'"
        working-directory: pkg/pub_worker
        run: "dart test --run-skipped --concurrency=1 `find test -name \"*_test\\\\.dart\" | sort | sed -n '0~3p'`"
    needs:
      - job_001
      - job_002
      - job_003
      - job_004
      - job_005
      - job_006
      - job_007
  job_028:
    name: "unit_test; PKG: pkg/pub_worker; `dart test --run-skipped --concurrency=1 `find test -name \"*_test\\\\.dart\" | sort | sed -n '1~3p'``"
    runs-on: ubuntu-latest
    steps:
      - name: Cache Pub hosted dependencies
        uses: actions/cache@v2.1.7
        with:
          path: "~/.pub-cache/hosted"
          key: "os:ubuntu-latest;pub-cache-hosted;sdk:2.16.1;packages:pkg/pub_worker;commands:test_12"
          restore-keys: |
            os:ubuntu-latest;pub-cache-hosted;sdk:2.16.1;packages:pkg/pub_worker
            os:ubuntu-latest;pub-cache-hosted;sdk:2.16.1
            os:ubuntu-latest;pub-cache-hosted
            os:ubuntu-latest
      - uses: dart-lang/setup-dart@v1.3
        with:
          sdk: "2.16.1"
      - id: checkout
        uses: actions/checkout@v3.0.0
      - id: pkg_pub_worker_pub_get
        name: pkg/pub_worker; dart pub get
        if: "always() && steps.checkout.conclusion == 'success'"
        working-directory: pkg/pub_worker
        run: dart pub get
      - name: "pkg/pub_worker; dart test --run-skipped --concurrency=1 `find test -name \"*_test\\\\.dart\" | sort | sed -n '1~3p'`"
        if: "always() && steps.pkg_pub_worker_pub_get.conclusion == 'success'"
        working-directory: pkg/pub_worker
        run: "dart test --run-skipped --concurrency=1 `find test -name \"*_test\\\\.dart\" | sort | sed -n '1~3p'`"
    needs:
      - job_001
      - job_002
      - job_003
      - job_004
      - job_005
      - job_006
      - job_007
  job_029:
    name: "unit_test; PKG: pkg/pub_worker; `dart test --run-skipped --concurrency=1 `find test -name \"*_test\\\\.dart\" | sort | sed -n '2~3p'``"
    runs-on: ubuntu-latest
    steps:
      - name: Cache Pub hosted dependencies
        uses: actions/cache@v2.1.7
        with:
          path: "~/.pub-cache/hosted"
          key: "os:ubuntu-latest;pub-cache-hosted;sdk:2.16.1;packages:pkg/pub_worker;commands:test_13"
          restore-keys: |
            os:ubuntu-latest;pub-cache-hosted;sdk:2.16.1;packages:pkg/pub_worker
            os:ubuntu-latest;pub-cache-hosted;sdk:2.16.1
            os:ubuntu-latest;pub-cache-hosted
            os:ubuntu-latest
      - uses: dart-lang/setup-dart@v1.3
        with:
          sdk: "2.16.1"
      - id: checkout
        uses: actions/checkout@v3.0.0
      - id: pkg_pub_worker_pub_get
        name: pkg/pub_worker; dart pub get
        if: "always() && steps.checkout.conclusion == 'success'"
        working-directory: pkg/pub_worker
        run: dart pub get
      - name: "pkg/pub_worker; dart test --run-skipped --concurrency=1 `find test -name \"*_test\\\\.dart\" | sort | sed -n '2~3p'`"
        if: "always() && steps.pkg_pub_worker_pub_get.conclusion == 'success'"
        working-directory: pkg/pub_worker
        run: "dart test --run-skipped --concurrency=1 `find test -name \"*_test\\\\.dart\" | sort | sed -n '2~3p'`"
    needs:
      - job_001
      - job_002
      - job_003
      - job_004
      - job_005
      - job_006
      - job_007<|MERGE_RESOLUTION|>--- conflicted
+++ resolved
@@ -1,8 +1,4 @@
-<<<<<<< HEAD
-# Created with package:mono_repo v6.1.0
-=======
 # Created with package:mono_repo v6.2.2
->>>>>>> c0ae8ecb
 name: Dart CI
 on:
   push:
@@ -35,15 +31,9 @@
         with:
           sdk: stable
       - id: checkout
-<<<<<<< HEAD
-        uses: actions/checkout@v3.0.0
-      - name: mono_repo self validate
-        run: dart pub global activate mono_repo 6.1.0
-=======
         uses: actions/checkout@v3
       - name: mono_repo self validate
         run: dart pub global activate mono_repo 6.2.2
->>>>>>> c0ae8ecb
       - name: mono_repo self validate
         run: dart pub global run mono_repo generate --validate
   job_002:
@@ -64,11 +54,7 @@
         with:
           sdk: "2.16.1"
       - id: checkout
-<<<<<<< HEAD
-        uses: actions/checkout@v3.0.0
-=======
-        uses: actions/checkout@v3
->>>>>>> c0ae8ecb
+        uses: actions/checkout@v3
       - id: app_pub_get
         name: app; dart pub get
         if: "always() && steps.checkout.conclusion == 'success'"
@@ -217,11 +203,7 @@
         with:
           sdk: "2.16.1"
       - id: checkout
-<<<<<<< HEAD
-        uses: actions/checkout@v3.0.0
-=======
-        uses: actions/checkout@v3
->>>>>>> c0ae8ecb
+        uses: actions/checkout@v3
       - id: pkg_indexed_blob_pub_get
         name: pkg/indexed_blob; dart pub get
         if: "always() && steps.checkout.conclusion == 'success'"
@@ -253,11 +235,7 @@
         with:
           sdk: "2.16.1"
       - id: checkout
-<<<<<<< HEAD
-        uses: actions/checkout@v3.0.0
-=======
-        uses: actions/checkout@v3
->>>>>>> c0ae8ecb
+        uses: actions/checkout@v3
       - id: pkg_pub_integration_pub_get
         name: pkg/pub_integration; dart pub get
         if: "always() && steps.checkout.conclusion == 'success'"
@@ -284,7 +262,7 @@
     runs-on: ubuntu-latest
     steps:
       - name: Cache Pub hosted dependencies
-        uses: actions/cache@v2.1.7
+        uses: actions/cache@v3
         with:
           path: "~/.pub-cache/hosted"
           key: "os:ubuntu-latest;pub-cache-hosted;sdk:2.16.1;packages:pkg/pub_worker;commands:format-analyze_5"
@@ -297,7 +275,7 @@
         with:
           sdk: "2.16.1"
       - id: checkout
-        uses: actions/checkout@v3.0.0
+        uses: actions/checkout@v3
       - id: pkg_pub_worker_pub_get
         name: pkg/pub_worker; dart pub get
         if: "always() && steps.checkout.conclusion == 'success'"
@@ -329,11 +307,7 @@
         with:
           sdk: "2.16.1"
       - id: checkout
-<<<<<<< HEAD
-        uses: actions/checkout@v3.0.0
-=======
-        uses: actions/checkout@v3
->>>>>>> c0ae8ecb
+        uses: actions/checkout@v3
       - id: pkg_web_app_pub_get
         name: pkg/web_app; dart pub get
         if: "always() && steps.checkout.conclusion == 'success'"
@@ -367,11 +341,7 @@
         with:
           sdk: "2.16.1"
       - id: checkout
-<<<<<<< HEAD
-        uses: actions/checkout@v3.0.0
-=======
-        uses: actions/checkout@v3
->>>>>>> c0ae8ecb
+        uses: actions/checkout@v3
       - id: pkg_web_css_pub_get
         name: pkg/web_css; dart pub get
         if: "always() && steps.checkout.conclusion == 'success'"
@@ -386,14 +356,9 @@
       - job_002
       - job_003
       - job_004
-<<<<<<< HEAD
       - job_005
   job_008:
-    name: "unit_test; PKG: app; `dart test --total-shards 7 --shard-index 0`"
-=======
-  job_007:
     name: "unit_test; PKG: app; `dart test -P presubmit --total-shards 7 --shard-index 0`"
->>>>>>> c0ae8ecb
     runs-on: ubuntu-latest
     steps:
       - name: Cache Pub hosted dependencies
@@ -410,11 +375,7 @@
         with:
           sdk: "2.16.1"
       - id: checkout
-<<<<<<< HEAD
-        uses: actions/checkout@v3.0.0
-=======
-        uses: actions/checkout@v3
->>>>>>> c0ae8ecb
+        uses: actions/checkout@v3
       - id: app_pub_get
         name: app; dart pub get
         if: "always() && steps.checkout.conclusion == 'success'"
@@ -431,14 +392,9 @@
       - job_004
       - job_005
       - job_006
-<<<<<<< HEAD
       - job_007
   job_009:
-    name: "unit_test; PKG: app; `dart test --total-shards 7 --shard-index 1`"
-=======
-  job_008:
     name: "unit_test; PKG: app; `dart test -P presubmit --total-shards 7 --shard-index 1`"
->>>>>>> c0ae8ecb
     runs-on: ubuntu-latest
     steps:
       - name: Cache Pub hosted dependencies
@@ -455,11 +411,7 @@
         with:
           sdk: "2.16.1"
       - id: checkout
-<<<<<<< HEAD
-        uses: actions/checkout@v3.0.0
-=======
-        uses: actions/checkout@v3
->>>>>>> c0ae8ecb
+        uses: actions/checkout@v3
       - id: app_pub_get
         name: app; dart pub get
         if: "always() && steps.checkout.conclusion == 'success'"
@@ -476,14 +428,9 @@
       - job_004
       - job_005
       - job_006
-<<<<<<< HEAD
       - job_007
   job_010:
-    name: "unit_test; PKG: app; `dart test --total-shards 7 --shard-index 2`"
-=======
-  job_009:
     name: "unit_test; PKG: app; `dart test -P presubmit --total-shards 7 --shard-index 2`"
->>>>>>> c0ae8ecb
     runs-on: ubuntu-latest
     steps:
       - name: Cache Pub hosted dependencies
@@ -500,11 +447,7 @@
         with:
           sdk: "2.16.1"
       - id: checkout
-<<<<<<< HEAD
-        uses: actions/checkout@v3.0.0
-=======
-        uses: actions/checkout@v3
->>>>>>> c0ae8ecb
+        uses: actions/checkout@v3
       - id: app_pub_get
         name: app; dart pub get
         if: "always() && steps.checkout.conclusion == 'success'"
@@ -521,14 +464,9 @@
       - job_004
       - job_005
       - job_006
-<<<<<<< HEAD
       - job_007
   job_011:
-    name: "unit_test; PKG: app; `dart test --total-shards 7 --shard-index 3`"
-=======
-  job_010:
     name: "unit_test; PKG: app; `dart test -P presubmit --total-shards 7 --shard-index 3`"
->>>>>>> c0ae8ecb
     runs-on: ubuntu-latest
     steps:
       - name: Cache Pub hosted dependencies
@@ -545,11 +483,7 @@
         with:
           sdk: "2.16.1"
       - id: checkout
-<<<<<<< HEAD
-        uses: actions/checkout@v3.0.0
-=======
-        uses: actions/checkout@v3
->>>>>>> c0ae8ecb
+        uses: actions/checkout@v3
       - id: app_pub_get
         name: app; dart pub get
         if: "always() && steps.checkout.conclusion == 'success'"
@@ -566,14 +500,9 @@
       - job_004
       - job_005
       - job_006
-<<<<<<< HEAD
       - job_007
   job_012:
-    name: "unit_test; PKG: app; `dart test --total-shards 7 --shard-index 4`"
-=======
-  job_011:
     name: "unit_test; PKG: app; `dart test -P presubmit --total-shards 7 --shard-index 4`"
->>>>>>> c0ae8ecb
     runs-on: ubuntu-latest
     steps:
       - name: Cache Pub hosted dependencies
@@ -590,11 +519,7 @@
         with:
           sdk: "2.16.1"
       - id: checkout
-<<<<<<< HEAD
-        uses: actions/checkout@v3.0.0
-=======
-        uses: actions/checkout@v3
->>>>>>> c0ae8ecb
+        uses: actions/checkout@v3
       - id: app_pub_get
         name: app; dart pub get
         if: "always() && steps.checkout.conclusion == 'success'"
@@ -611,14 +536,9 @@
       - job_004
       - job_005
       - job_006
-<<<<<<< HEAD
       - job_007
   job_013:
-    name: "unit_test; PKG: app; `dart test --total-shards 7 --shard-index 5`"
-=======
-  job_012:
     name: "unit_test; PKG: app; `dart test -P presubmit --total-shards 7 --shard-index 5`"
->>>>>>> c0ae8ecb
     runs-on: ubuntu-latest
     steps:
       - name: Cache Pub hosted dependencies
@@ -635,11 +555,7 @@
         with:
           sdk: "2.16.1"
       - id: checkout
-<<<<<<< HEAD
-        uses: actions/checkout@v3.0.0
-=======
-        uses: actions/checkout@v3
->>>>>>> c0ae8ecb
+        uses: actions/checkout@v3
       - id: app_pub_get
         name: app; dart pub get
         if: "always() && steps.checkout.conclusion == 'success'"
@@ -656,14 +572,9 @@
       - job_004
       - job_005
       - job_006
-<<<<<<< HEAD
       - job_007
   job_014:
-    name: "unit_test; PKG: app; `dart test --total-shards 7 --shard-index 6`"
-=======
-  job_013:
     name: "unit_test; PKG: app; `dart test -P presubmit --total-shards 7 --shard-index 6`"
->>>>>>> c0ae8ecb
     runs-on: ubuntu-latest
     steps:
       - name: Cache Pub hosted dependencies
@@ -680,11 +591,7 @@
         with:
           sdk: "2.16.1"
       - id: checkout
-<<<<<<< HEAD
-        uses: actions/checkout@v3.0.0
-=======
-        uses: actions/checkout@v3
->>>>>>> c0ae8ecb
+        uses: actions/checkout@v3
       - id: app_pub_get
         name: app; dart pub get
         if: "always() && steps.checkout.conclusion == 'success'"
@@ -720,11 +627,7 @@
         with:
           sdk: "2.16.1"
       - id: checkout
-<<<<<<< HEAD
-        uses: actions/checkout@v3.0.0
-=======
-        uses: actions/checkout@v3
->>>>>>> c0ae8ecb
+        uses: actions/checkout@v3
       - id: pkg__popularity_pub_get
         name: pkg/_popularity; dart pub get
         if: "always() && steps.checkout.conclusion == 'success'"
@@ -760,11 +663,7 @@
         with:
           sdk: "2.16.1"
       - id: checkout
-<<<<<<< HEAD
-        uses: actions/checkout@v3.0.0
-=======
-        uses: actions/checkout@v3
->>>>>>> c0ae8ecb
+        uses: actions/checkout@v3
       - id: pkg__pub_shared_pub_get
         name: pkg/_pub_shared; dart pub get
         if: "always() && steps.checkout.conclusion == 'success'"
@@ -800,11 +699,7 @@
         with:
           sdk: "2.16.1"
       - id: checkout
-<<<<<<< HEAD
-        uses: actions/checkout@v3.0.0
-=======
-        uses: actions/checkout@v3
->>>>>>> c0ae8ecb
+        uses: actions/checkout@v3
       - id: pkg_fake_gcloud_pub_get
         name: pkg/fake_gcloud; dart pub get
         if: "always() && steps.checkout.conclusion == 'success'"
@@ -840,11 +735,7 @@
         with:
           sdk: "2.16.1"
       - id: checkout
-<<<<<<< HEAD
-        uses: actions/checkout@v3.0.0
-=======
-        uses: actions/checkout@v3
->>>>>>> c0ae8ecb
+        uses: actions/checkout@v3
       - id: pkg_indexed_blob_pub_get
         name: pkg/indexed_blob; dart pub get
         if: "always() && steps.checkout.conclusion == 'success'"
@@ -880,11 +771,7 @@
         with:
           sdk: "2.16.1"
       - id: checkout
-<<<<<<< HEAD
-        uses: actions/checkout@v3.0.0
-=======
-        uses: actions/checkout@v3
->>>>>>> c0ae8ecb
+        uses: actions/checkout@v3
       - id: pkg_pub_dartdoc_pub_get
         name: pkg/pub_dartdoc; dart pub get
         if: "always() && steps.checkout.conclusion == 'success'"
@@ -920,11 +807,7 @@
         with:
           sdk: "2.16.1"
       - id: checkout
-<<<<<<< HEAD
-        uses: actions/checkout@v3.0.0
-=======
-        uses: actions/checkout@v3
->>>>>>> c0ae8ecb
+        uses: actions/checkout@v3
       - id: pkg_pub_dartdoc_data_pub_get
         name: pkg/pub_dartdoc_data; dart pub get
         if: "always() && steps.checkout.conclusion == 'success'"
@@ -960,11 +843,7 @@
         with:
           sdk: "2.16.1"
       - id: checkout
-<<<<<<< HEAD
-        uses: actions/checkout@v3.0.0
-=======
-        uses: actions/checkout@v3
->>>>>>> c0ae8ecb
+        uses: actions/checkout@v3
       - id: pkg_pub_package_reader_pub_get
         name: pkg/pub_package_reader; dart pub get
         if: "always() && steps.checkout.conclusion == 'success'"
@@ -1000,11 +879,7 @@
         with:
           sdk: "2.16.1"
       - id: checkout
-<<<<<<< HEAD
-        uses: actions/checkout@v3.0.0
-=======
-        uses: actions/checkout@v3
->>>>>>> c0ae8ecb
+        uses: actions/checkout@v3
       - id: pkg_web_app_pub_get
         name: pkg/web_app; dart pub get
         if: "always() && steps.checkout.conclusion == 'success'"
@@ -1040,11 +915,7 @@
         with:
           sdk: "2.16.1"
       - id: checkout
-<<<<<<< HEAD
-        uses: actions/checkout@v3.0.0
-=======
-        uses: actions/checkout@v3
->>>>>>> c0ae8ecb
+        uses: actions/checkout@v3
       - id: pkg_web_css_pub_get
         name: pkg/web_css; dart pub get
         if: "always() && steps.checkout.conclusion == 'success'"
@@ -1080,11 +951,7 @@
         with:
           sdk: "2.16.1"
       - id: checkout
-<<<<<<< HEAD
-        uses: actions/checkout@v3.0.0
-=======
-        uses: actions/checkout@v3
->>>>>>> c0ae8ecb
+        uses: actions/checkout@v3
       - id: pkg_pub_integration_pub_get
         name: pkg/pub_integration; dart pub get
         if: "always() && steps.checkout.conclusion == 'success'"
@@ -1120,11 +987,7 @@
         with:
           sdk: "2.16.1"
       - id: checkout
-<<<<<<< HEAD
-        uses: actions/checkout@v3.0.0
-=======
-        uses: actions/checkout@v3
->>>>>>> c0ae8ecb
+        uses: actions/checkout@v3
       - id: pkg_pub_integration_pub_get
         name: pkg/pub_integration; dart pub get
         if: "always() && steps.checkout.conclusion == 'success'"
@@ -1160,11 +1023,7 @@
         with:
           sdk: "2.16.1"
       - id: checkout
-<<<<<<< HEAD
-        uses: actions/checkout@v3.0.0
-=======
-        uses: actions/checkout@v3
->>>>>>> c0ae8ecb
+        uses: actions/checkout@v3
       - id: pkg_pub_integration_pub_get
         name: pkg/pub_integration; dart pub get
         if: "always() && steps.checkout.conclusion == 'success'"
@@ -1187,7 +1046,7 @@
     runs-on: ubuntu-latest
     steps:
       - name: Cache Pub hosted dependencies
-        uses: actions/cache@v2.1.7
+        uses: actions/cache@v3
         with:
           path: "~/.pub-cache/hosted"
           key: "os:ubuntu-latest;pub-cache-hosted;sdk:2.16.1;packages:pkg/pub_worker;commands:test_11"
@@ -1200,7 +1059,7 @@
         with:
           sdk: "2.16.1"
       - id: checkout
-        uses: actions/checkout@v3.0.0
+        uses: actions/checkout@v3
       - id: pkg_pub_worker_pub_get
         name: pkg/pub_worker; dart pub get
         if: "always() && steps.checkout.conclusion == 'success'"
@@ -1223,7 +1082,7 @@
     runs-on: ubuntu-latest
     steps:
       - name: Cache Pub hosted dependencies
-        uses: actions/cache@v2.1.7
+        uses: actions/cache@v3
         with:
           path: "~/.pub-cache/hosted"
           key: "os:ubuntu-latest;pub-cache-hosted;sdk:2.16.1;packages:pkg/pub_worker;commands:test_12"
@@ -1236,7 +1095,7 @@
         with:
           sdk: "2.16.1"
       - id: checkout
-        uses: actions/checkout@v3.0.0
+        uses: actions/checkout@v3
       - id: pkg_pub_worker_pub_get
         name: pkg/pub_worker; dart pub get
         if: "always() && steps.checkout.conclusion == 'success'"
@@ -1259,7 +1118,7 @@
     runs-on: ubuntu-latest
     steps:
       - name: Cache Pub hosted dependencies
-        uses: actions/cache@v2.1.7
+        uses: actions/cache@v3
         with:
           path: "~/.pub-cache/hosted"
           key: "os:ubuntu-latest;pub-cache-hosted;sdk:2.16.1;packages:pkg/pub_worker;commands:test_13"
@@ -1272,7 +1131,7 @@
         with:
           sdk: "2.16.1"
       - id: checkout
-        uses: actions/checkout@v3.0.0
+        uses: actions/checkout@v3
       - id: pkg_pub_worker_pub_get
         name: pkg/pub_worker; dart pub get
         if: "always() && steps.checkout.conclusion == 'success'"
