// GENERATED CODE - DO NOT MODIFY BY HAND

part of 'configuration.dart';

// **************************************************************************
// JsonSerializableGenerator
// **************************************************************************

Configuration _$ConfigurationFromJson(Map json) => $checkedCreate(
      'Configuration',
      json,
      ($checkedConvert) {
        $checkKeys(
          json,
          allowedKeys: const [
            'packageBucketName',
            'imageBucketName',
            'projectId',
            'searchServicePrefix',
            'defaultServiceBaseUrl',
            'dartdocStorageBucketName',
            'popularityDumpBucketName',
            'searchSnapshotBucketName',
            'taskResultBucketName',
            'storageBaseUrl',
            'pubClientAudience',
            'pubSiteAudience',
            'adminAudience',
            'gmailRelayServiceAccount',
            'gmailRelayImpersonatedGSuiteUser',
            'uploadSignerServiceAccount',
            'blockRobots',
            'productionHosts',
            'primaryApiUri',
            'primarySiteUri',
            'admins',
            'tools'
          ],
        );
        final val = Configuration(
          projectId: $checkedConvert('projectId', (v) => v as String),
          packageBucketName:
              $checkedConvert('packageBucketName', (v) => v as String?),
          imageBucketName:
              $checkedConvert('imageBucketName', (v) => v as String?),
          dartdocStorageBucketName:
              $checkedConvert('dartdocStorageBucketName', (v) => v as String?),
          popularityDumpBucketName:
              $checkedConvert('popularityDumpBucketName', (v) => v as String?),
          searchSnapshotBucketName:
              $checkedConvert('searchSnapshotBucketName', (v) => v as String?),
          taskResultBucketName:
              $checkedConvert('taskResultBucketName', (v) => v as String?),
          searchServicePrefix:
              $checkedConvert('searchServicePrefix', (v) => v as String),
          storageBaseUrl:
              $checkedConvert('storageBaseUrl', (v) => v as String?),
          pubClientAudience:
              $checkedConvert('pubClientAudience', (v) => v as String?),
          pubSiteAudience:
              $checkedConvert('pubSiteAudience', (v) => v as String?),
          adminAudience: $checkedConvert('adminAudience', (v) => v as String?),
          gmailRelayServiceAccount:
              $checkedConvert('gmailRelayServiceAccount', (v) => v as String?),
          gmailRelayImpersonatedGSuiteUser: $checkedConvert(
              'gmailRelayImpersonatedGSuiteUser', (v) => v as String?),
          uploadSignerServiceAccount: $checkedConvert(
              'uploadSignerServiceAccount', (v) => v as String?),
          blockRobots: $checkedConvert('blockRobots', (v) => v as bool),
          productionHosts: $checkedConvert('productionHosts',
              (v) => (v as List<dynamic>?)?.map((e) => e as String).toList()),
          primaryApiUri: $checkedConvert('primaryApiUri',
              (v) => v == null ? null : Uri.parse(v as String)),
          primarySiteUri:
              $checkedConvert('primarySiteUri', (v) => Uri.parse(v as String)),
          admins: $checkedConvert(
              'admins',
              (v) => (v as List<dynamic>?)
                  ?.map((e) =>
                      AdminId.fromJson(Map<String, dynamic>.from(e as Map)))
                  .toList()),
<<<<<<< HEAD
          defaultServiceBaseUrl:
              $checkedConvert('defaultServiceBaseUrl', (v) => v as String),
=======
          tools: $checkedConvert(
              'tools',
              (v) => v == null
                  ? null
                  : ToolsConfiguration.fromJson(
                      Map<String, dynamic>.from(v as Map))),
>>>>>>> 2fb10804
        );
        return val;
      },
    );

Map<String, dynamic> _$ConfigurationToJson(Configuration instance) =>
    <String, dynamic>{
      'packageBucketName': instance.packageBucketName,
      'imageBucketName': instance.imageBucketName,
      'projectId': instance.projectId,
      'searchServicePrefix': instance.searchServicePrefix,
      'defaultServiceBaseUrl': instance.defaultServiceBaseUrl,
      'dartdocStorageBucketName': instance.dartdocStorageBucketName,
      'popularityDumpBucketName': instance.popularityDumpBucketName,
      'searchSnapshotBucketName': instance.searchSnapshotBucketName,
      'taskResultBucketName': instance.taskResultBucketName,
      'storageBaseUrl': instance.storageBaseUrl,
      'pubClientAudience': instance.pubClientAudience,
      'pubSiteAudience': instance.pubSiteAudience,
      'adminAudience': instance.adminAudience,
      'gmailRelayServiceAccount': instance.gmailRelayServiceAccount,
      'gmailRelayImpersonatedGSuiteUser':
          instance.gmailRelayImpersonatedGSuiteUser,
      'uploadSignerServiceAccount': instance.uploadSignerServiceAccount,
      'blockRobots': instance.blockRobots,
      'productionHosts': instance.productionHosts,
      'primaryApiUri': instance.primaryApiUri?.toString(),
      'primarySiteUri': instance.primarySiteUri.toString(),
      'admins': instance.admins?.map((e) => e.toJson()).toList(),
      'tools': instance.tools?.toJson(),
    };

AdminId _$AdminIdFromJson(Map json) => $checkedCreate(
      'AdminId',
      json,
      ($checkedConvert) {
        $checkKeys(
          json,
          allowedKeys: const ['oauthUserId', 'email', 'permissions'],
        );
        final val = AdminId(
          oauthUserId: $checkedConvert('oauthUserId', (v) => v as String?),
          email: $checkedConvert('email', (v) => v as String?),
          permissions: $checkedConvert(
              'permissions',
              (v) => (v as List<dynamic>).map(
                  (e) => $enumDecodeNullable(_$AdminPermissionEnumMap, e))),
        );
        return val;
      },
    );

Map<String, dynamic> _$AdminIdToJson(AdminId instance) => <String, dynamic>{
      'oauthUserId': instance.oauthUserId,
      'email': instance.email,
      'permissions':
          instance.permissions.map((e) => _$AdminPermissionEnumMap[e]).toList(),
    };

const _$AdminPermissionEnumMap = {
  AdminPermission.executeTool: 'executeTool',
  AdminPermission.listUsers: 'listUsers',
  AdminPermission.manageAssignedTags: 'manageAssignedTags',
  AdminPermission.managePackageOwnership: 'managePackageOwnership',
  AdminPermission.manageRetraction: 'manageRetraction',
  AdminPermission.removePackage: 'removePackage',
  AdminPermission.removeUsers: 'removeUsers',
};

ToolsConfiguration _$ToolsConfigurationFromJson(Map<String, dynamic> json) =>
    $checkedCreate(
      'ToolsConfiguration',
      json,
      ($checkedConvert) {
        $checkKeys(
          json,
          allowedKeys: const [
            'stableDartSdkPath',
            'stableFlutterSdkPath',
            'previewDartSdkPath',
            'previewFlutterSdkPath'
          ],
        );
        final val = ToolsConfiguration(
          stableDartSdkPath:
              $checkedConvert('stableDartSdkPath', (v) => v as String?),
          stableFlutterSdkPath:
              $checkedConvert('stableFlutterSdkPath', (v) => v as String?),
          previewDartSdkPath:
              $checkedConvert('previewDartSdkPath', (v) => v as String?),
          previewFlutterSdkPath:
              $checkedConvert('previewFlutterSdkPath', (v) => v as String?),
        );
        return val;
      },
    );

Map<String, dynamic> _$ToolsConfigurationToJson(ToolsConfiguration instance) =>
    <String, dynamic>{
      'stableDartSdkPath': instance.stableDartSdkPath,
      'stableFlutterSdkPath': instance.stableFlutterSdkPath,
      'previewDartSdkPath': instance.previewDartSdkPath,
      'previewFlutterSdkPath': instance.previewFlutterSdkPath,
    };<|MERGE_RESOLUTION|>--- conflicted
+++ resolved
@@ -79,17 +79,14 @@
                   ?.map((e) =>
                       AdminId.fromJson(Map<String, dynamic>.from(e as Map)))
                   .toList()),
-<<<<<<< HEAD
           defaultServiceBaseUrl:
               $checkedConvert('defaultServiceBaseUrl', (v) => v as String),
-=======
           tools: $checkedConvert(
               'tools',
               (v) => v == null
                   ? null
                   : ToolsConfiguration.fromJson(
                       Map<String, dynamic>.from(v as Map))),
->>>>>>> 2fb10804
         );
         return val;
       },
