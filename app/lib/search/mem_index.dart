// Copyright (c) 2017, the Dart project authors.  Please see the AUTHORS file
// for details. All rights reserved. Use of this source code is governed by a
// BSD-style license that can be found in the LICENSE file.

import 'dart:math' as math;

import 'package:_pub_shared/search/search_form.dart';
import 'package:clock/clock.dart';
import 'package:collection/collection.dart';
import 'package:logging/logging.dart';
import 'package:meta/meta.dart';

import '../shared/utils.dart' show boundedList;
import 'models.dart';
import 'search_service.dart';
import 'text_utils.dart';
import 'token_index.dart';

final _logger = Logger('search.mem_index');
final _textSearchTimeout = Duration(milliseconds: 500);

class InMemoryPackageIndex {
  final Map<String, PackageDocument> _packages = {};
  final PackageNameIndex _packageNameIndex = PackageNameIndex();
  final TokenIndex _descrIndex = TokenIndex();
  final TokenIndex _readmeIndex = TokenIndex();
  final TokenIndex _apiSymbolIndex = TokenIndex();

  /// Adjusted score takes the overall score and transforms
  /// it linearly into the [0.4-1.0] range.
  final Map<String, double> _adjustedOverallScores = {};
  late final List<PackageHit> _overallOrderedHits;
  late final List<PackageHit> _createdOrderedHits;
  late final List<PackageHit> _updatedOrderedHits;
  late final List<PackageHit> _popularityOrderedHits;
  late final List<PackageHit> _likesOrderedHits;
  late final List<PackageHit> _pointsOrderedHits;

  late final DateTime _lastUpdated;

  InMemoryPackageIndex({
    required Iterable<PackageDocument> documents,
  }) {
    for (final doc in documents) {
      _addPackage(doc);
    }
    // update like scores only if they were not set (should happen only in local tests)
    if (_packages.values.any((e) => e.likeScore == null)) {
      _packages.values.updateLikeScores();
    }
    _updateOverallScores();
    _lastUpdated = clock.now().toUtc();
    _overallOrderedHits = _rankWithComparator(_packages, _compareOverall,
        score: (doc) => doc.overallScore ?? 0.0);
    _createdOrderedHits = _rankWithComparator(_packages, _compareCreated);
    _updatedOrderedHits = _rankWithComparator(_packages, _compareUpdated);
    _popularityOrderedHits = _rankWithComparator(_packages, _comparePopularity,
        score: (doc) => doc.popularityScore ?? 0);
    _likesOrderedHits = _rankWithComparator(_packages, _compareLikes,
        score: (doc) => doc.likeCount.toDouble());
    _pointsOrderedHits = _rankWithComparator(_packages, _comparePoints,
        score: (doc) => doc.grantedPoints.toDouble());
  }

  IndexInfo indexInfo() => IndexInfo(
        isReady: true,
        packageCount: _packages.length,
        lastUpdated: _lastUpdated,
      );

  void _addPackage(PackageDocument doc) {
    _packages[doc.package] = doc;
    _packageNameIndex.add(doc.package);
    _descrIndex.add(doc.package, doc.description);
    _readmeIndex.add(doc.package, doc.readme);

<<<<<<< HEAD
    for (final page in doc.apiDocPages ?? const <ApiDocPage>[]) {
=======
    for (final ApiDocPage page in doc.apiDocPages ?? const []) {
>>>>>>> 4e88f02d
      final pageId = _apiDocPageId(doc.package, page);
      if (page.symbols case final pageSymbols? when pageSymbols.isNotEmpty) {
        _apiSymbolIndex.add(pageId, pageSymbols.join(' '));
      }
    }
  }

  PackageSearchResult search(ServiceSearchQuery query) {
    final packages = Set<String>.of(_packages.keys);

    // filter on package prefix
    if (query.parsedQuery.packagePrefix != null) {
      final String prefix = query.parsedQuery.packagePrefix!.toLowerCase();
      packages.removeWhere(
        (package) =>
            !_packages[package]!.package.toLowerCase().startsWith(prefix),
      );
    }

    // filter on tags
    final combinedTagsPredicate =
        query.tagsPredicate.appendPredicate(query.parsedQuery.tagsPredicate);
    if (combinedTagsPredicate.isNotEmpty) {
      packages.retainWhere((package) =>
          combinedTagsPredicate.matches(_packages[package]!.tagsForLookup));
    }

    // filter on dependency
    if (query.parsedQuery.hasAnyDependency) {
      packages.removeWhere((package) {
        final doc = _packages[package]!;
        if (doc.dependencies.isEmpty) return true;
        for (final dependency in query.parsedQuery.allDependencies) {
          if (!doc.dependencies.containsKey(dependency)) return true;
        }
        for (final dependency in query.parsedQuery.refDependencies) {
          final type = doc.dependencies[dependency];
          if (type == null || type == DependencyTypes.transitive) return true;
        }
        return false;
      });
    }

    // filter on points
    if (query.minPoints != null && query.minPoints! > 0) {
      packages.removeWhere((package) {
        final doc = _packages[package]!;
        return doc.grantedPoints < query.minPoints!;
      });
    }

    // filter on updatedDuration
    final updatedDuration = query.parsedQuery.updatedDuration;
    if (updatedDuration != null && updatedDuration > Duration.zero) {
      final now = clock.now();
      packages.removeWhere((package) {
        final doc = _packages[package]!;
        final diff = now.difference(doc.updated);
        return diff > updatedDuration;
      });
    }

    // do text matching
    final textResults = _searchText(packages, query.parsedQuery.text);

    // filter packages that doesn't match text query
    if (textResults != null) {
      final keys = textResults.pkgScore.getKeys();
      packages.removeWhere((x) => !keys.contains(x));
    }

    List<String>? nameMatches;
    List<PackageHit> packageHits;
<<<<<<< HEAD
    switch (query.effectiveOrder) {
      case null || SearchOrder.top:
=======
    switch (query.effectiveOrder ?? SearchOrder.top) {
      case SearchOrder.top:
>>>>>>> 4e88f02d
        if (textResults == null) {
          packageHits = _overallOrderedHits.whereInSet(packages);
          break;
        }

        /// Adjusted score takes the overall score and transforms
        /// it linearly into the [0.4-1.0] range, to allow better
        /// multiplication outcomes.
        final overallScore = textResults.pkgScore
            .map((key, value) => value * _adjustedOverallScores[key]!);
        // If the search hits have an exact name match, we move it to the front of the result list.
        final parsedQueryText = query.parsedQuery.text;
        if (parsedQueryText != null && _packages.containsKey(parsedQueryText)) {
          nameMatches = <String>[parsedQueryText];
        }
        packageHits = _rankWithValues(overallScore.getValues());
        break;
      case SearchOrder.text:
        final score = textResults?.pkgScore ?? Score.empty();
        packageHits = _rankWithValues(score.getValues());
        break;
      case SearchOrder.created:
        packageHits = _createdOrderedHits.whereInSet(packages);
        break;
      case SearchOrder.updated:
        packageHits = _updatedOrderedHits.whereInSet(packages);
        break;
      case SearchOrder.popularity:
        packageHits = _popularityOrderedHits.whereInSet(packages);
        break;
      case SearchOrder.like:
        packageHits = _likesOrderedHits.whereInSet(packages);
        break;
      case SearchOrder.points:
        packageHits = _pointsOrderedHits.whereInSet(packages);
        break;
    }

    // bound by offset and limit (or randomize items)
    final totalCount = packageHits.length;
    packageHits =
        boundedList(packageHits, offset: query.offset, limit: query.limit);

    if (textResults != null && textResults.topApiPages.isNotEmpty) {
      packageHits = packageHits.map((ps) {
        final apiPages = textResults.topApiPages[ps.package]
            // TODO(https://github.com/dart-lang/pub-dev/issues/7106): extract title for the page
            ?.map((MapEntry<String, double> e) =>
                ApiPageRef(path: _apiDocPath(e.key)))
            .toList();
        return ps.change(apiPages: apiPages);
      }).toList();
    }

    return PackageSearchResult(
      timestamp: clock.now().toUtc(),
      totalCount: totalCount,
      nameMatches: nameMatches,
      packageHits: packageHits,
    );
  }

  /// Update the overall score both on [PackageDocument] and in the [_adjustedOverallScores] map.
  void _updateOverallScores() {
    for (final doc in _packages.values) {
      final downloadScore = doc.popularityScore ?? 0.0;
      final likeScore = doc.likeScore ?? 0.0;
      final popularity = (downloadScore + likeScore) / 2;
      final points = doc.grantedPoints / math.max(1, doc.maxPoints);
      final overall = popularity * 0.5 + points * 0.5;
      doc.overallScore = overall;
      // adding a base score prevents later multiplication with zero
      _adjustedOverallScores[doc.package] = 0.4 + 0.6 * overall;
    }
  }

  _TextResults? _searchText(Set<String> packages, String? text) {
    final sw = Stopwatch()..start();
    if (text != null && text.isNotEmpty) {
      final words = splitForQuery(text);
      if (words.isEmpty) {
        return _TextResults(Score.empty(), {});
      }

      bool aborted = false;

      bool checkAborted() {
        if (!aborted && sw.elapsed > _textSearchTimeout) {
          aborted = true;
          _logger.info(
              '[pub-aborted-search-query] Aborted text search after ${sw.elapsedMilliseconds} ms.');
        }
        return aborted;
      }

      // Multiple words are scored separately, and then the individual scores
      // are multiplied. We can use a package filter that is applied after each
      // word to reduce the scope of the later words based on the previous results.
      // We cannot update the main `packages` variable yet, as the dartdoc API
      // symbols are added on top of the core results, and `packages` is used
      // there too.
      final coreScores = <Score>[];
      var wordScopedPackages = packages;
      for (final word in words) {
        final nameScore =
            _packageNameIndex.searchWord(word, packages: wordScopedPackages);
        final descr = _descrIndex
            .searchWords([word], weight: 0.90, limitToIds: wordScopedPackages);
        final readme = _readmeIndex
            .searchWords([word], weight: 0.75, limitToIds: wordScopedPackages);
        final score = Score.max([nameScore, descr, readme]);
        coreScores.add(score);
        // don't update if the query is single-word
        if (words.length > 1) {
          wordScopedPackages = score.getKeys();
          if (wordScopedPackages.isEmpty) {
            break;
          }
        }
      }

      final core = Score.multiply(coreScores);

      var symbolPages = Score.empty();
      if (!checkAborted()) {
        symbolPages = _apiSymbolIndex.searchWords(words, weight: 0.70);
      }

      final apiPackages = <String, double>{};
      final topApiPages = <String, List<MapEntry<String, double>>>{};
      const maxApiPageCount = 2;
      for (final entry in symbolPages.getValues().entries) {
        final pkg = _apiDocPkg(entry.key);
        if (!packages.contains(pkg)) continue;

        // skip if the previously found pages are better than the current one
        final pages = topApiPages.putIfAbsent(pkg, () => []);
        if (pages.length >= maxApiPageCount && pages.last.value > entry.value) {
          continue;
        }

        // update the top api packages score
        apiPackages[pkg] = math.max(entry.value, apiPackages[pkg] ?? 0.0);

        // add the page and re-sort the current results
        pages.add(entry);
        if (pages.length > 1) {
          pages.sort((a, b) => -a.value.compareTo(b.value));
        }
        // keep the results limited to the max count
        if (pages.length > maxApiPageCount) {
          pages.removeLast();
        }
      }

      final apiPkgScore = Score(apiPackages);
      var score = Score.max([core, apiPkgScore])
          .project(packages)
          .removeLowValues(fraction: 0.2, minValue: 0.01);

      // filter results based on exact phrases
      final phrases = extractExactPhrases(text);
      if (!aborted && phrases.isNotEmpty) {
        final matched = <String, double>{};
        for (final package in score.getKeys()) {
          final doc = _packages[package]!;
          final bool matchedAllPhrases = phrases.every((phrase) =>
              doc.package.contains(phrase) ||
              doc.description!.contains(phrase) ||
              doc.readme!.contains(phrase));
          if (matchedAllPhrases) {
            matched[package] = score[package];
          }
        }
        score = Score(matched);
      }

      return _TextResults(score, topApiPages);
    }
    return null;
  }

  List<PackageHit> _rankWithValues(Map<String, double> values) {
    final list = values.entries
        .map((e) => PackageHit(package: e.key, score: e.value))
        .toList();
    list.sort((a, b) {
      final int scoreCompare = -a.score!.compareTo(b.score!);
      if (scoreCompare != 0) return scoreCompare;
      // if two packages got the same score, order by last updated
      return _compareUpdated(_packages[a.package]!, _packages[b.package]!);
    });
    return list;
  }

  static List<PackageHit> _rankWithComparator(
    Map<String, PackageDocument> packages,
    int Function(PackageDocument a, PackageDocument b) compare, {
    double Function(PackageDocument doc)? score,
  }) =>
      packages.entries
          .sorted((entryA, entryB) => compare(entryA.value, entryB.value))
          .map((e) => PackageHit(package: e.key, score: score?.call(e.value)))
          .toList(growable: false);

  static int _compareCreated(PackageDocument a, PackageDocument b) {
    return -a.created.compareTo(b.created);
  }

  static int _compareUpdated(PackageDocument a, PackageDocument b) {
    return -a.updated.compareTo(b.updated);
  }

  static int _compareOverall(PackageDocument a, PackageDocument b) {
    final x = -(a.overallScore ?? 0.0).compareTo(b.overallScore ?? 0.0);
    if (x != 0) return x;
    return _compareUpdated(a, b);
  }

  static int _comparePopularity(PackageDocument a, PackageDocument b) {
    final x = -(a.popularityScore ?? 0.0).compareTo(b.popularityScore ?? 0.0);
    if (x != 0) return x;
    return _compareUpdated(a, b);
  }

  static int _compareLikes(PackageDocument a, PackageDocument b) {
    final x = -a.likeCount.compareTo(b.likeCount);
    if (x != 0) return x;
    return _compareUpdated(a, b);
  }

  static int _comparePoints(PackageDocument a, PackageDocument b) {
    final x = -a.grantedPoints.compareTo(b.grantedPoints);
    if (x != 0) return x;
    return _compareUpdated(a, b);
  }

  static String _apiDocPageId(String package, ApiDocPage page) {
    return '$package::${page.relativePath}';
  }

  static String _apiDocPkg(String id) {
    return id.split('::').first;
  }

  static String _apiDocPath(String id) {
    return id.split('::').last;
  }
}

class _TextResults {
  final Score pkgScore;
  final Map<String, List<MapEntry<String, double>>> topApiPages;

  _TextResults(this.pkgScore, this.topApiPages);
}

/// A simple (non-inverted) index designed for package name lookup.
@visibleForTesting
class PackageNameIndex {
  final _data = <String, _PkgNameData>{};

  void addAll(Iterable<String> packages) {
    for (final package in packages) {
      add(package);
    }
  }

  /// Add a new [package] to the index.
  void add(String package) {
    _data.putIfAbsent(package, () {
      final collapsed = _collapseName(package);
      return _PkgNameData(collapsed, trigrams(collapsed).toSet());
    });
  }

  /// Search [text] and return the matching packages with scores.
  Score search(String text) {
    return Score.multiply(splitForQuery(text).map(searchWord).toList());
  }

  /// Search using the parsed [word] and return the match packages with scores.
  Score searchWord(String word, {Set<String>? packages}) {
    final pkgNamesToCheck = packages ?? _data.keys;
    final values = <String, double>{};
    final singularWord = word.length <= 3 || !word.endsWith('s')
        ? word
        : word.substring(0, word.length - 1);
    final collapsedWord = _collapseName(singularWord);
    final parts =
        collapsedWord.length <= 3 ? [collapsedWord] : trigrams(collapsedWord);
    for (final pkg in pkgNamesToCheck) {
      final entry = _data[pkg];
      if (entry == null) {
        continue;
      }
      if (entry.collapsed.contains(collapsedWord)) {
        values[pkg] = 1.0;
        continue;
      }
      var matched = 0;
      for (final part in parts) {
        if (entry.trigrams.contains(part)) {
          matched++;
        }
      }
      if (matched > 0) {
        values[pkg] = matched / parts.length;
      }
    }
    return Score(values).removeLowValues(fraction: 0.5, minValue: 0.5);
  }

  /// Maps package name to a reduced form of the name:
  /// the same character parts, but without `-`.
  static String _collapseName(String package) =>
      package.replaceAll('_', '').toLowerCase();
}

class _PkgNameData {
  final String collapsed;
  final Set<String> trigrams;

  _PkgNameData(this.collapsed, this.trigrams);
}

extension on List<PackageHit> {
  List<PackageHit> whereInSet(Set<String> packages) {
    return where((hit) => packages.contains(hit.package)).toList();
  }
}<|MERGE_RESOLUTION|>--- conflicted
+++ resolved
@@ -74,11 +74,7 @@
     _descrIndex.add(doc.package, doc.description);
     _readmeIndex.add(doc.package, doc.readme);
 
-<<<<<<< HEAD
     for (final page in doc.apiDocPages ?? const <ApiDocPage>[]) {
-=======
-    for (final ApiDocPage page in doc.apiDocPages ?? const []) {
->>>>>>> 4e88f02d
       final pageId = _apiDocPageId(doc.package, page);
       if (page.symbols case final pageSymbols? when pageSymbols.isNotEmpty) {
         _apiSymbolIndex.add(pageId, pageSymbols.join(' '));
@@ -152,13 +148,8 @@
 
     List<String>? nameMatches;
     List<PackageHit> packageHits;
-<<<<<<< HEAD
     switch (query.effectiveOrder) {
       case null || SearchOrder.top:
-=======
-    switch (query.effectiveOrder ?? SearchOrder.top) {
-      case SearchOrder.top:
->>>>>>> 4e88f02d
         if (textResults == null) {
           packageHits = _overallOrderedHits.whereInSet(packages);
           break;
