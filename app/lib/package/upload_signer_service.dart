// Copyright (c) 2015, the Dart project authors.  Please see the AUTHORS file
// for details. All rights reserved. Use of this source code is governed by a
// BSD-style license that can be found in the LICENSE file.

library pub_dartlang_org.upload_signer_service;

import 'dart:async';
import 'dart:convert';
import 'dart:io';

import 'package:client_data/package_api.dart';
import 'package:clock/clock.dart';
import 'package:gcloud/service_scope.dart' as ss;
import 'package:googleapis/iam/v1.dart' as iam;
import 'package:googleapis_auth/auth_io.dart' as auth;
// ignore: implementation_imports
import 'package:googleapis_auth/src/crypto/rsa_sign.dart';
import 'package:http/http.dart' as http;

import '../shared/configuration.dart';
import '../shared/env_config.dart';
import '../shared/utils.dart' show jsonUtf8Encoder;

/// The registered [UploadSignerService] object.
UploadSignerService get uploadSigner =>
    ss.lookup(#_url_signer) as UploadSignerService;

/// Register a new [UploadSignerService] object into the current service
/// scope.
void registerUploadSigner(UploadSignerService uploadSigner) =>
    ss.register(#_url_signer, uploadSigner);

/// Creates an upload signer based on the current environment.
Future<UploadSignerService> createUploadSigner(http.Client authClient) async {
  if (envConfig.isRunningLocally) {
    return _ServiceAccountBasedUploadSigner();
  } else {
    final email = activeConfiguration.uploadSignerServiceAccount;
    // TODO: remove this fallback after upgrading to appengine 0.12.0
    if (email == null) {
      throw AssertionError(
          'Configuration.uploadSignerServiceAccount must be set.');
    }
    return _IamBasedUploadSigner(
        activeConfiguration.projectId, email, authClient);
  }
}

/// Signs Google Cloud Storage upload URLs.
///
/// Instead of letting the pub client upload package data via the pub server
/// application we will let it upload to Google Cloud Storage directly.
///
/// Since the GCS bucket is not writable by third parties we will make a signed
/// upload URL and give this to the client. The client can then for a given time
/// period use the signed upload URL to upload the data directly to
/// gs://<bucket>/<object>. The expiration date, acl, content-length-range are
/// determined by the server.
///
/// See here for a broader explanation:
/// https://cloud.google.com/storage/docs/xml-api/post-object
abstract class UploadSignerService {
  static const int maxUploadSize = 100 * 1024 * 1024;
  static final Uri _uploadUrl = Uri.parse('https://storage.googleapis.com');

<<<<<<< HEAD
  Future<UploadInfo> buildUpload(
    String bucket,
    String object,
    Duration lifetime, {
    String? successRedirectUrl,
    String predefinedAcl = 'project-private',
    int maxUploadSize = maxUploadSize,
  }) async {
    final now = DateTime.now().toUtc();
=======
  Future<UploadInfo> buildUpload(String bucket, String object,
      Duration lifetime, String successRedirectUrl,
      {String predefinedAcl = 'project-private',
      int maxUploadSize = maxUploadSize}) async {
    final now = clock.now().toUtc();
>>>>>>> aad459cf
    final expirationString = now.add(lifetime).toIso8601String();

    object = '$bucket/$object';
    final conditions = [
      {'key': object},
      {'acl': predefinedAcl},
      {'expires': expirationString},
      if (successRedirectUrl != null)
        {'success_action_redirect': successRedirectUrl},
      ['content-length-range', 0, maxUploadSize],
    ];

    final policyMap = {
      'expiration': expirationString,
      'conditions': conditions,
    };

    final policyString = base64.encode(jsonUtf8Encoder.convert(policyMap));
    final SigningResult result = await sign(ascii.encode(policyString));
    final signatureString = base64.encode(result.bytes);

    final fields = {
      'key': object,
      'acl': predefinedAcl,
      'Expires': expirationString,
      'GoogleAccessId': result.googleAccessId,
      'policy': policyString,
      'signature': signatureString,
      if (successRedirectUrl != null)
        'success_action_redirect': successRedirectUrl,
    };

    return UploadInfo(url: _uploadUrl.toString(), fields: fields);
  }

  Future<SigningResult> sign(List<int> bytes);
}

/// Uses [auth.ServiceAccountCredentials] to sign Google Cloud Storage upload
/// URLs. Connection parameters are inferred from the GCLOUD_PROJECT and the
/// GCLOUD_KEY environment variables.
///
/// See [UploadSignerService] for more information.
class _ServiceAccountBasedUploadSigner extends UploadSignerService {
  final String googleAccessId;
  final RS256Signer signer;

  _ServiceAccountBasedUploadSigner._(this.googleAccessId, this.signer);

  factory _ServiceAccountBasedUploadSigner() {
    if (envConfig.gcloudKey == null) {
      throw Exception('Missing GCLOUD_* environments for package:appengine');
    }
    final path = envConfig.gcloudKey!;
    final content = File(path).readAsStringSync();
    final account = auth.ServiceAccountCredentials.fromJson(content);
    return _ServiceAccountBasedUploadSigner._(
        account.email, RS256Signer(account.privateRSAKey));
  }

  @override
  Future<SigningResult> sign(List<int> bytes) async {
    return SigningResult(googleAccessId, signer.sign(bytes));
  }
}

/// Uses the [iam.IamApi] to sign Google Cloud Storage upload URLs.
///
/// See [UploadSignerService] for more information.
class _IamBasedUploadSigner extends UploadSignerService {
  final String projectId;
  final String email;
  final iam.IamApi iamApi;

  _IamBasedUploadSigner(this.projectId, this.email, http.Client client)
      : iamApi = iam.IamApi(client);

  @override
  Future<SigningResult> sign(List<int> bytes) async {
    final request = iam.SignBlobRequest()..bytesToSignAsBytes = bytes;
    final name = 'projects/$projectId/serviceAccounts/$email';
    final iam.SignBlobResponse response =
        await iamApi.projects.serviceAccounts.signBlob(request, name);
    return SigningResult(email, response.signatureAsBytes);
  }
}

class SigningResult {
  final String googleAccessId;
  final List<int> bytes;

  SigningResult(this.googleAccessId, this.bytes);
}<|MERGE_RESOLUTION|>--- conflicted
+++ resolved
@@ -63,7 +63,6 @@
   static const int maxUploadSize = 100 * 1024 * 1024;
   static final Uri _uploadUrl = Uri.parse('https://storage.googleapis.com');
 
-<<<<<<< HEAD
   Future<UploadInfo> buildUpload(
     String bucket,
     String object,
@@ -72,14 +71,7 @@
     String predefinedAcl = 'project-private',
     int maxUploadSize = maxUploadSize,
   }) async {
-    final now = DateTime.now().toUtc();
-=======
-  Future<UploadInfo> buildUpload(String bucket, String object,
-      Duration lifetime, String successRedirectUrl,
-      {String predefinedAcl = 'project-private',
-      int maxUploadSize = maxUploadSize}) async {
     final now = clock.now().toUtc();
->>>>>>> aad459cf
     final expirationString = now.add(lifetime).toIso8601String();
 
     object = '$bucket/$object';
