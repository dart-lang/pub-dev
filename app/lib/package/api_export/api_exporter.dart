--- conflicted
+++ resolved
@@ -32,13 +32,9 @@
 
 const _concurrency = 50;
 
-<<<<<<< HEAD
 final class ApiExporter {
-=======
-class ApiExporter {
   final DatastoreDB _db;
 
->>>>>>> 0346f4d4
   final ExportedApi _api;
 
   /// If [stop] has been called to stop background processes.
