--- conflicted
+++ resolved
@@ -192,7 +192,6 @@
       }
 
       if (!hasOptionsChanged) {
-        tx.rollback();
         return;
       }
 
@@ -200,25 +199,15 @@
       _logger.info('Updating $package options: '
           'isDiscontinued: ${p.isDiscontinued} '
           'doNotAdvertise: ${p.doNotAdvertise}');
-
-      final history = History.entry(
+      tx.insert(p);
+      tx.insert(History.entry(
         PackageOptionsChanged(
           packageName: p.name,
           userId: user.userId,
           userEmail: user.email,
           isDiscontinued: options.isDiscontinued,
         ),
-      );
-
-<<<<<<< HEAD
-      if (hasFlagChange) {
-        tx.insert(history);
-      }
-      tx.insert(p);
-=======
-      tx.queueMutations(inserts: [history, p]);
-      await tx.commit();
->>>>>>> a406bf43
+      ));
     });
     await purgePackageCache(package);
     await analyzerClient.triggerAnalysis(package, latestVersion, <String>{});
