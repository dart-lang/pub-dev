name: pub_dev
description: The pub.dartlang.org website.
environment:
  sdk: '^3.5.0'
resolution: workspace
dependencies:
  _popularity:
  _pub_shared:
<<<<<<< HEAD
  appengine: ^0.13.6
=======
    path: ../pkg/_pub_shared
  appengine: ^0.13.8
>>>>>>> 32274473
  args: '^2.0.0'
  basics: ^0.10.0
  chunked_stream: ^1.1.0
  clock: ^1.1.0
  collection: ^1.15.0-nullsafety.4
  convert: '^3.0.0'
  crypto: '^3.0.0'
  fake_async: ^1.2.0
  fake_gcloud:
    path: ../pkg/fake_gcloud
  gcloud: '^0.8.13'
  googleapis: ^13.0.0
  googleapis_auth: ^1.1.0
  html: ^0.15.0
  http: ^1.0.0
  http_parser: ^4.0.0
  indexed_blob:
  intl: '^0.19.0'
  json_annotation: '^4.3.0'
  lints: ^4.0.0
  logging: '>=0.9.3 <2.0.0'
  markdown: ^7.2.2
  meta: ^1.1.2
  mime: '>=0.9.3 <2.0.0'
  neat_cache: ^2.0.4
  neat_periodic_task: ^2.0.0
  path: '^1.8.0'
  pem: ^2.0.1
  pool: '^1.5.0'
  pub_package_reader:
  pub_semver: '^2.0.0'
  pubspec_parse: ^1.2.1
  retry: ^3.1.0
  sanitize_html: ^2.1.0
  shelf: '^1.0.0'
  shelf_router: ^1.1.0
  stack_trace: ^1.10.0
  stream_transform: ^2.0.0
  watcher: ^1.0.0
  yaml: '^3.0.0'
  # pana version to be pinned
  pana: '0.22.12'
  # 3rd-party packages with pinned versions
  mailer: '6.1.2'
  ulid: '2.0.0'
  tar: '2.0.0'
  api_builder:

dev_dependencies:
  build_runner: '^2.0.0'
  build_verify: ^3.0.0
  coverage: any # test already depends on it
  json_serializable: ^6.0.1
  shelf_router_generator: ^1.0.0
  source_gen: '^1.0.0'
  test: ^1.16.5
  xml: ^6.0.0<|MERGE_RESOLUTION|>--- conflicted
+++ resolved
@@ -6,12 +6,7 @@
 dependencies:
   _popularity:
   _pub_shared:
-<<<<<<< HEAD
-  appengine: ^0.13.6
-=======
-    path: ../pkg/_pub_shared
   appengine: ^0.13.8
->>>>>>> 32274473
   args: '^2.0.0'
   basics: ^0.10.0
   chunked_stream: ^1.1.0
