--- conflicted
+++ resolved
@@ -546,18 +546,7 @@
       name: pub_semver
       url: "https://pub.dartlang.org"
     source: hosted
-<<<<<<< HEAD
     version: "2.1.1"
-=======
-    version: "2.1.2"
-  pub_worker:
-    dependency: "direct main"
-    description:
-      path: "../pkg/pub_worker"
-      relative: true
-    source: path
-    version: "0.0.0"
->>>>>>> b0ca971d
   pubspec_parse:
     dependency: "direct main"
     description:
