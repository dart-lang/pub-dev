--- conflicted
+++ resolved
@@ -2,13 +2,9 @@
 publish_to: none
 
 environment:
-<<<<<<< HEAD
   sdk: '^3.5.0'
 resolution: workspace
-=======
-  sdk: ^3.5.0
 
->>>>>>> 5396f91a
 dependencies:
   json_annotation: ^4.6.0
 
