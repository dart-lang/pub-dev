--- conflicted
+++ resolved
@@ -129,11 +129,7 @@
       return null;
     }
     try {
-<<<<<<< HEAD
-      return Version.parse(_extractedDartSdkVersion);
-=======
       return Version.parse(extractedDartSdkVersion);
->>>>>>> 5396f91a
     } catch (_) {
       return null;
     }
