// Copyright (c) 2019, the Dart project authors.  Please see the AUTHORS file
// for details. All rights reserved. Use of this source code is governed by a
// BSD-style license that can be found in the LICENSE file.

import 'dart:async';
import 'dart:html';
import 'dart:js';

import 'package:client_data/account_api.dart';
import 'package:client_data/package_api.dart';
import 'package:client_data/publisher_api.dart';
import 'package:http/browser_client.dart' as http;

import '_authenticated_client.dart';
import '_authentication_proxy.dart';
import '_dom_helper.dart';
import 'google_auth_js.dart';
import 'google_js.dart';
import 'page_data.dart';
import 'pubapi.client.dart';

final _pkgAdminWidget = _PkgAdminWidget();
final _publisherAdminWidget = _PublisherAdminWidget();
final _createPublisherWidget = _CreatePublisherWidget();
final _consentWidget = _ConsentWidget();

String get _baseUrl {
  final location = Uri.parse(window.location.href);
  return Uri(
    scheme: location.scheme,
    host: location.host,
    port: location.port,
  ).toString();
}

/// The pub API client to use without credentials.
PubApiClient get unauthenticatedClient =>
    PubApiClient(_baseUrl, client: http.BrowserClient());

/// The pub API client to use with account credentials.
PubApiClient get client {
  return PubApiClient(_baseUrl, client: createAuthenticatedClient(() async {
    // Wait until we're initialized
    await authProxyReady;

    if (!authenticationProxy.isSignedIn()) {
      await authenticationProxy.trySignIn();
    }
    if (!authenticationProxy.isSignedIn()) {
      print('Login failed');
      throw StateError('User not logged in');
    }
    return authenticationProxy.idToken();
  }));
}

void setupAccount() {
  final metaElem =
      document.querySelector('meta[name="google-signin-client_id"]');
  final clientId = metaElem == null ? null : metaElem.attributes['content'];

  // Handle missing clientId by not allowing the sign-in button at all.
  if (clientId == null || clientId.isEmpty) {
    _initFailed();
    return;
  }

  // Special value to use fake token authentication.
  if (clientId == 'fake-site-audience') {
    setupFakeTokenAuthenticationProxy(onUpdated: () => _updateSession());
    _initWidgets();
    return;
  }

  // Initialization hook that will run after the auth library is loaded and
  // initialized. Method name is passed in as request parameter when loading
  // the auth library.
  context['pubAuthInit'] = () {
    load('auth2', allowInterop(() {
      init(JsObject.jsify({'client_id': clientId})).then(
        allowInterop((_) => _initGoogleAuthAndWidgets()), // success
        allowInterop((_) => _initFailed()), // failure
      );
    }));
  };
}

void _initFailed() {
  // Unblocking the initialization of PubApiClient.
  setupGoogleAuthenticationProxy();

  // Login at this point is unlikely to work.
  _signInNotAvailable();
}

void _signInNotAvailable() {
  document.getElementById('-account-login')?.onClick.listen((_) async {
    await modalMessage(
        'Sign in is not available',
        markdown(
            '`pub.dev` uses third-party cookies and access to Google domains for accounts and sign in. '
            'Please enable third-party cookies and don\'t block content on `pub.dev`.'));
  });
}

void _initGoogleAuthAndWidgets() {
  setupGoogleAuthenticationProxy(
    onUpdated: () async {
      await _updateSession();
    },
  );
  _initWidgets();
}

void _initWidgets() {
  document
      .getElementById('-account-login')
      ?.onClick
      .listen((_) => authenticationProxy.trySignIn());
  document
      .getElementById('-account-logout')
      ?.onClick
      .listen((_) => authenticationProxy.signOut());
  _pkgAdminWidget.init();
  _createPublisherWidget.init();
  _publisherAdminWidget.init();
  _consentWidget.init();
}

/// update or delete session
Future _updateSession() async {
  if (!authenticationProxy.isSignedIn()) {
    final st1 = ClientSessionStatus.fromBytes(
        await unauthenticatedClient.invalidateSession());
    if (st1.changed == true) {
      final st2 = ClientSessionStatus.fromBytes(
        await unauthenticatedClient.invalidateSession(),
      );
      // Only reload if signing out again, didn't change anything.
      // If signing out a second time changes something, then clearly sign-out
      // isn't clearing the cookie and session correctly. We should not reload
      // to avoid degrading into a reload loop.
      if (st2.changed == false) {
        window.location.reload();
        return;
      }
    }
  } else {
    final body = ClientSessionRequest(
        accessToken: await authenticationProxy.accessToken());
    final st1 = ClientSessionStatus.fromBytes(await client.updateSession(body));
    if (st1.changed == true) {
      final st2 =
          ClientSessionStatus.fromBytes(await client.updateSession(body));
      // If creating the session a second time changed anything then maybe the
      // client has disabled cookies. We should NOT reload to avoid degrading
      // into an infinite reload loop. We could show a message, but we have no
      // way of preventing this message from poping up on all pages, so it's
      // probably best to ignore this case.
      if (st2.changed == false) {
        window.location.reload();
        return;
      } else {
        print('Sign-in will not work without session cookies');
      }
    }
  }
}

/// Active on /packages/<package>/admin page.
class _PkgAdminWidget {
  SelectElement? _setPublisherInput;
  Element? _setPublisherButton;
  InputElement? _discontinuedCheckbox;
  InputElement? _replacedByInput;
  Element? _replacedByButton;
  InputElement? _unlistedCheckbox;
  Element? _inviteUploaderButton;
  Element? _inviteUploaderContent;
  InputElement? _inviteUploaderInput;
  SelectElement? _retractPackageVersionInput;
  Element? _retractPackageVersionButton;
  SelectElement? _restoreRetractPackageVersionInput;
  Element? _restoreRetractPackageVersionButton;

  void init() {
    if (!pageData.isPackagePage) return;
    _setPublisherInput =
        document.getElementById('-admin-set-publisher-input') as SelectElement?;
    _setPublisherButton =
        document.getElementById('-admin-set-publisher-button');
    _setPublisherButton?.onClick.listen((_) => _setPublisher());
    _discontinuedCheckbox = document
        .getElementById('-admin-is-discontinued-checkbox') as InputElement?;
    _discontinuedCheckbox?.onChange.listen((_) => _toogleDiscontinued());
    _replacedByInput =
        document.getElementById('-package-replaced-by') as InputElement?;
    _replacedByButton = document.getElementById('-package-replaced-by-button');
    _replacedByButton?.onClick.listen((_) => _updateReplacedBy());
    _unlistedCheckbox =
        document.getElementById('-admin-is-unlisted-checkbox') as InputElement?;
    _unlistedCheckbox?.onChange.listen((_) => _toggleUnlisted());
    _inviteUploaderButton =
        document.getElementById('-pkg-admin-invite-uploader-button');
    _inviteUploaderContent =
        document.getElementById('-pkg-admin-invite-uploader-content');
    _inviteUploaderButton?.onClick.listen((_) => _inviteUploader());
    _inviteUploaderInput = document
        .getElementById('-pkg-admin-invite-uploader-input') as InputElement?;
    _retractPackageVersionInput =
        document.getElementById('-admin-retract-package-version-input')
            as SelectElement?;
    _retractPackageVersionButton =
        document.getElementById('-admin-retract-package-version-button');
    _retractPackageVersionButton?.onClick.listen((_) => _setRetracted());
    _restoreRetractPackageVersionInput =
        document.getElementById('-admin-restore-retract-package-version-input')
            as SelectElement?;
    _restoreRetractPackageVersionButton = document
        .getElementById('-admin-restore-retract-package-version-button');
    _restoreRetractPackageVersionButton?.onClick
        .listen((_) => _restoreRetracted());
    if (_inviteUploaderContent != null) {
      _inviteUploaderContent!.remove();
      _inviteUploaderContent!.classes.remove('modal-content-hidden');
    }
    for (final btn
        in document.querySelectorAll('.-pub-remove-uploader-button')) {
      btn.onClick.listen((_) => _removeUploader(btn.dataset['email']!));
    }
  }

  Future<void> _inviteUploader() async {
    await modalWindow(
      titleText: 'Invite new uploader',
      isQuestion: true,
      okButtonText: 'Invite',
      content: _inviteUploaderContent!,
      onExecute: () => _doInviteUploader(),
    );
  }

  Future<bool> _doInviteUploader() async {
    final email = _inviteUploaderInput!.value!.trim();
    if (email.isEmpty || !email.contains('@') || !email.contains('.')) {
      await modalMessage(
          'Input validation', text('Please specify a valid e-mail.'));
      return false;
    }

    await rpc<void>(
      fn: () async {
        await client.invitePackageUploader(
            pageData.pkgData!.package, InviteUploaderRequest(email: email));
      },
      successMessage: markdown('`$email` was invited.'),
      onSuccess: (_) {
        _inviteUploaderInput!.value = '';
      },
    );
    return true;
  }

  Future<void> _removeUploader(String email) async {
    await rpc<void>(
      confirmQuestion: markdown(
          'Are you sure you want to remove uploader `$email` from this package?'),
      fn: () async {
        await client.removeUploader(pageData.pkgData!.package, email);
      },
      successMessage: markdown(
          'Uploader `$email` removed from this package. The page will reload.'),
      onSuccess: (_) => window.location.reload(),
    );
  }

  Future<void> _toogleDiscontinued() async {
    final oldValue = _discontinuedCheckbox!.defaultChecked ?? false;
<<<<<<< HEAD
    final newValue = await rpc<bool?>(
=======
    final newValue = await rpc<bool>(
>>>>>>> f67fb15d
      confirmQuestion: text(
          'Are you sure you want change the "discontinued" status of the package?'),
      fn: () async {
        final rs = await client.setPackageOptions(
            pageData.pkgData!.package,
            PkgOptions(
              isDiscontinued: !oldValue,
            ));
        return rs.isDiscontinued;
      },
      successMessage:
          text('"discontinued" status changed. The page will reload.'),
      onSuccess: (_) => window.location.reload(),
      onError: (err) => null,
    );
    if (newValue == null || newValue == oldValue) {
      _discontinuedCheckbox!.checked = oldValue;
    }
  }

  Future<void> _updateReplacedBy() async {
    await rpc<bool?>(
      confirmQuestion: text(
          'Are you sure you want change the "suggested replacement" field of the package?'),
      fn: () async {
        final rs = await client.setPackageOptions(
            pageData.pkgData!.package,
            PkgOptions(
              isDiscontinued: true,
              replacedBy: _replacedByInput?.value,
            ));
        return rs.isDiscontinued;
      },
      successMessage:
          text('"suggested replacement" field changed. The page will reload.'),
      onSuccess: (_) => window.location.reload(),
    );
  }

  Future<void> _toggleUnlisted() async {
    final oldValue = _unlistedCheckbox!.defaultChecked ?? false;
    final newValue = await rpc(
      confirmQuestion: text(
          'Are you sure you want change the "unlisted" status of the package?'),
      fn: () async {
        final rs = await client.setPackageOptions(
            pageData.pkgData!.package,
            PkgOptions(
              isUnlisted: !oldValue,
            ));
        return rs.isUnlisted;
      },
      successMessage: text('"unlisted" status changed.'),
      onError: (err) => null,
    );
    if (newValue == null) {
      _unlistedCheckbox!.checked = oldValue;
    } else {
      _unlistedCheckbox!.defaultChecked = newValue;
      _unlistedCheckbox!.checked = newValue;
    }
  }

  Future<void> _setRetracted() async {
    final version = _retractPackageVersionInput?.value?.trim() ?? '';
    await rpc<void>(
      confirmQuestion: markdown(
          'Are you sure you want to retract the package version `$version`?'),
      fn: () async {
        await client.setVersionOptions(pageData.pkgData!.package, version,
            VersionOptions(isRetracted: true));
      },
      successMessage: text('Retraction completed. The page will reload.'),
      onSuccess: (_) => window.location.reload(),
    );
  }

  Future<void> _restoreRetracted() async {
    final version = _restoreRetractPackageVersionInput?.value?.trim() ?? '';
    await rpc<void>(
      confirmQuestion: markdown(
          'Are you sure you want to restore package version `$version`?'),
      fn: () async {
        print('before setVersionOption');
        await client.setVersionOptions(pageData.pkgData!.package, version,
            VersionOptions(isRetracted: false));
      },
      successMessage: text('Restoring complete. The page will reload.'),
      onSuccess: (_) {
        window.location.reload();
      },
    );
  }

  Future<void> _setPublisher() async {
    final publisherId = _setPublisherInput?.value?.trim() ?? '';
    if (publisherId.isEmpty) {
      await modalMessage(
        'Input validation',
        text('Please specify a publisher.'),
      );
      return;
    }

    await rpc<void>(
      confirmQuestion: markdown(
          'Are you sure you want to transfer the package to publisher `$publisherId`?'),
      fn: () async {
        final payload = PackagePublisherInfo(publisherId: publisherId);
        await client.setPackagePublisher(pageData.pkgData!.package, payload);
      },
      successMessage: text(
          'Transfer completed. Caches and search index will update in the next 15-20 minutes. The page will reload.'),
      onSuccess: (_) => window.location.reload(),
    );
  }
}

/// Active on the /create-publisher page.
class _CreatePublisherWidget {
  Element? _publisherIdInput;
  Element? _createButton;

  void init() {
    _publisherIdInput = document.getElementById('-publisher-id');
    _createButton = document.getElementById('-admin-create-publisher');
    _createButton?.onClick.listen((_) {
      final publisherId =
          (_publisherIdInput as InputElement).value?.trim() ?? '';
      _triggerCreate(publisherId);
    });
  }

  void _triggerCreate(String publisherId) async {
    // Some sanity validation, server-side will enforce proper validation.
    final publisherIdPattern = RegExp(r'^([a-z0-9-]{1,63}\.)+[a-z0-9-]{1,63}$');
    if (publisherId.isEmpty || !publisherIdPattern.hasMatch(publisherId)) {
      await modalMessage(
        'Input validation',
        text('Please use a domain name as publisher identifier.'),
      );
      return;
    }

    await rpc<void>(
      confirmQuestion: markdown(
          'Are you sure you want to create publisher for `$publisherId`?'),
      fn: () async {
        final extraScope =
            'https://www.googleapis.com/auth/webmasters.readonly';
        final payload = CreatePublisherRequest(
          accessToken:
              (await authenticationProxy.accessToken(extraScope: extraScope))!,
        );
        await client.createPublisher(publisherId, payload);
      },
      successMessage: text('Publisher created. The page will reload.'),
      onSuccess: (_) {
        window.location.pathname = '/publishers/$publisherId';
      },
    );
  }
}

/// Active on the /publishers/<publisherId>/admin page.
class _PublisherAdminWidget {
  Element? _updateButton;
  TextAreaElement? _descriptionTextArea;
  InputElement? _websiteUrlInput;
  InputElement? _contactEmailInput;
  InputElement? _inviteMemberInput;
  Element? _addMemberButton;
  Element? _addMemberContent;
  String? _originalContactEmail;

  void init() {
    if (!pageData.isPublisherPage) return;
    _updateButton = document.getElementById('-publisher-update-button');
    _descriptionTextArea =
        document.getElementById('-publisher-description') as TextAreaElement;
    _websiteUrlInput =
        document.getElementById('-publisher-website-url') as InputElement;
    _contactEmailInput =
        document.getElementById('-publisher-contact-email') as InputElement;
    _inviteMemberInput =
        document.getElementById('-admin-invite-member-input') as InputElement;
    _addMemberButton = document.getElementById('-admin-add-member-button');
    _addMemberContent = document.getElementById('-admin-add-member-content');
    _originalContactEmail = _contactEmailInput?.value;
    _updateButton?.onClick.listen((_) => _updatePublisher());
    _addMemberButton?.onClick.listen((_) => _addMember());
    if (_addMemberContent != null) {
      _addMemberContent!.remove();
      _addMemberContent!.classes.remove('modal-content-hidden');
    }
    for (final btn in document.querySelectorAll('.-pub-remove-user-button')) {
      btn.onClick.listen((_) => _removeMember(
            btn.dataset['user-id']!,
            btn.dataset['email']!,
          ));
    }
  }

  Future<void> _updatePublisher() async {
    String? confirmQuestion;
    if (_originalContactEmail != _contactEmailInput!.value) {
      confirmQuestion = 'You are changing the contact email of the publisher. '
          'Changing it to an admin member email happens immediately, for other '
          'addresses we will send a confirmation request.';
    }
    await rpc<void>(
      confirmQuestion: confirmQuestion == null ? null : text(confirmQuestion),
      fn: () async {
        final payload = UpdatePublisherRequest(
          description: _descriptionTextArea!.value,
          websiteUrl: _websiteUrlInput!.value,
          contactEmail: _contactEmailInput!.value,
        );
        await client.updatePublisher(pageData.publisher!.publisherId, payload);
      },
      successMessage: text('Publisher was updated. The page will reload.'),
      onSuccess: (_) => window.location.reload(),
    );
  }

  Future<void> _addMember() async {
    await modalWindow(
      titleText: 'Invite new member',
      isQuestion: true,
      okButtonText: 'Add',
      content: _addMemberContent!,
      onExecute: () => _inviteMember(),
    );
  }

  Future<bool> _inviteMember() async {
    final email = _inviteMemberInput!.value!.trim();
    if (email.isEmpty || !email.contains('@') || !email.contains('.')) {
      await modalMessage(
          'Input validation', text('Please specify a valid e-mail.'));
      return false;
    }

    await rpc<void>(
      fn: () async {
        await client.invitePublisherMember(
            pageData.publisher!.publisherId, InviteMemberRequest(email: email));
      },
      successMessage: markdown('`$email` was invited.'),
      onSuccess: (_) {
        _inviteMemberInput!.value = '';
      },
    );
    return true;
  }

  Future<void> _removeMember(String userId, String email) async {
    await rpc<void>(
      confirmQuestion: markdown(
          'Are you sure you want to remove `$email` from this publisher?'),
      fn: () async {
        await client.removePublisherMember(
            pageData.publisher!.publisherId, userId);
      },
      successMessage: markdown(
          '`$email` removed from this publisher. The page will reload.'),
      onSuccess: (_) => window.location.reload(),
    );
  }
}

class _ConsentWidget {
  Element? _buttons;

  void init() {
    if (!pageData.isConsentPage) return;
    _buttons = document.getElementById('-admin-consent-buttons');
    document
        .getElementById('-admin-consent-accept-button')
        ?.onClick
        .listen((_) => _accept());
    document
        .getElementById('-admin-consent-reject-button')
        ?.onClick
        .listen((_) => _reject());
  }

  void _updateButtons(bool? granted) {
    final text = granted! ? 'Consent accepted.' : 'Consent rejected.';
    _buttons!.replaceWith(Element.p()..text = text);
  }

  Future<void> _accept() async {
    await rpc(
      confirmQuestion: text('Are you sure you want to accept?'),
      fn: () async {
        final rs = await client.resolveConsent(
            pageData.consentId!, ConsentResult(granted: true));
        return rs.granted;
      },
      successMessage: text('Consent accepted.'),
      onSuccess: _updateButtons,
    );
  }

  Future<void> _reject() async {
    await rpc(
      confirmQuestion: text('Are you sure you want to reject?'),
      fn: () async {
        final rs = await client.resolveConsent(
            pageData.consentId!, ConsentResult(granted: false));
        return rs.granted;
      },
      successMessage: text('Consent rejected.'),
      onSuccess: _updateButtons,
    );
  }
}<|MERGE_RESOLUTION|>--- conflicted
+++ resolved
@@ -276,11 +276,7 @@
 
   Future<void> _toogleDiscontinued() async {
     final oldValue = _discontinuedCheckbox!.defaultChecked ?? false;
-<<<<<<< HEAD
-    final newValue = await rpc<bool?>(
-=======
     final newValue = await rpc<bool>(
->>>>>>> f67fb15d
       confirmQuestion: text(
           'Are you sure you want change the "discontinued" status of the package?'),
       fn: () async {
