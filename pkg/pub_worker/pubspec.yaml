name: pub_worker
description: Worker for pana and dartdoc analysis for pub.dev
publish_to: none

environment:
<<<<<<< HEAD
  sdk: '^3.5.0'
resolution: workspace
=======
  sdk: ^3.5.0
>>>>>>> 5396f91a

dependencies:
  appengine: ^0.13.6
  json_annotation: ^4.3.0
  jsontool: ^2.0.0
  pana: ^0.22.15
  lints: ^5.0.0 # required for pana
  meta: ^1.7.0
  api_builder:
  _pub_shared:
  http: ^1.0.0
  http_parser: ^4.0.0
  retry: ^3.1.0
  logging: ^1.0.2
  indexed_blob:
  clock: ^1.1.0
  html: ^0.15.0
  pubspec_parse: ^1.2.1
  shelf: ^1.2.0
  shelf_router: ^1.1.2
  async: ^2.10.0
  collection: ^1.17.0
  pub_semver: ^2.1.4
  sanitize_html: ^2.1.0
  stream_transform: ^2.0.0
  stack_trace: ^1.11.1
  tar: ^2.0.0

dev_dependencies:
  test: ^1.19.3
  build_runner: ^2.1.5
  json_serializable: ^6.0.1
  shelf_router_generator: ^1.0.4
  args: ^2.3.1<|MERGE_RESOLUTION|>--- conflicted
+++ resolved
@@ -3,12 +3,8 @@
 publish_to: none
 
 environment:
-<<<<<<< HEAD
   sdk: '^3.5.0'
 resolution: workspace
-=======
-  sdk: ^3.5.0
->>>>>>> 5396f91a
 
 dependencies:
   appengine: ^0.13.6
